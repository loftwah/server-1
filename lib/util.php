--- conflicted
+++ resolved
@@ -14,42 +14,6 @@
 	public static $core_scripts=array();
 
 	// Can be set up
-<<<<<<< HEAD
-	public static function setupFS( $user = "", $root = "files" ){ // configure the initial filesystem based on the configuration
-		if(self::$fsSetup){ //setting up the filesystem twice can only lead to trouble
-			return false;
-		}
-
-		$CONFIG_DATADIRECTORY_ROOT = OC_Config::getValue( "datadirectory", OC::$SERVERROOT."/data" );
-		$CONFIG_BACKUPDIRECTORY = OC_Config::getValue( "backupdirectory", OC::$SERVERROOT."/backup" );
-
-		// Check if config folder is writable.
-		if(!is_writable(OC::$SERVERROOT."/config/")) {
-			$tmpl = new OC_Template( '', 'error', 'guest' );
-			$tmpl->assign('errors',array(1=>array('error'=>"Can't write into config directory 'config'",'hint'=>"You can usually fix this by giving the webserver user write access to the config directory in owncloud")));
-			$tmpl->printPage();
-			exit;
-		}
-
-		// Check if apps folder is writable.
-		if(OC_Config::getValue('writable_appsdir', true) && !is_writable(OC::$SERVERROOT."/apps/")) {
-			$tmpl = new OC_Template( '', 'error', 'guest' );
-			$tmpl->assign('errors',array(1=>array('error'=>"Can't write into apps directory 'apps'",'hint'=>"You can usually fix this by giving the webserver user write access to the config directory in owncloud")));
-			$tmpl->printPage();
-			exit;
-		}
-		
-		
-		// Create root dir.
-		if(!is_dir($CONFIG_DATADIRECTORY_ROOT)){
-			$success=@mkdir($CONFIG_DATADIRECTORY_ROOT);
-            if(!$success) {
-				$tmpl = new OC_Template( '', 'error', 'guest' );
-				$tmpl->assign('errors',array(1=>array('error'=>"Can't create data directory (".$CONFIG_DATADIRECTORY_ROOT.")",'hint'=>"You can usually fix this by giving the webserver write access to the ownCloud directory '".OC::$SERVERROOT."' (in a terminal, use the command 'chown -R www-data:www-data /path/to/your/owncloud/install/data' ")));
-				$tmpl->printPage();
-				exit;
-  			}
-=======
 	public static function setupFS( $user = '' ){// configure the initial filesystem based on the configuration
 		if(self::$fsSetup){//setting up the filesystem twice can only lead to trouble
 			return false;
@@ -60,7 +24,6 @@
 		if(!self::$rootMounted){
 			OC_Filesystem::mount('OC_Filestorage_Local',array('datadir'=>$CONFIG_DATADIRECTORY),'/');
 			self::$rootMounted=true;
->>>>>>> 46d6fd15
 		}
 
 		// If we are not forced to load a specific user we load the one that is logged in
@@ -103,11 +66,7 @@
 	 * @return array
 	 */
 	public static function getVersion(){
-<<<<<<< HEAD
-		return array(4,00,7);
-=======
 		return array(4,82,4);
->>>>>>> 46d6fd15
 	}
 
 	/**
@@ -115,11 +74,7 @@
 	 * @return string
 	 */
 	public static function getVersionString(){
-<<<<<<< HEAD
-		return '4.0.7';
-=======
 		return '5 pre alpha 1';
->>>>>>> 46d6fd15
 	}
 
 	/**
@@ -395,20 +350,8 @@
 	* Redirect to the user default page
 	*/
 	public static function redirectToDefaultPage(){
-<<<<<<< HEAD
-		OC_Log::write('core','redirectToDefaultPage',OC_Log::DEBUG);
-		if(isset($_REQUEST['redirect_url']) && (substr($_REQUEST['redirect_url'], 0, strlen(OC::$WEBROOT)) == OC::$WEBROOT || $_REQUEST['redirect_url'][0] == '/')) {
-			header( 'Location: '.$_REQUEST['redirect_url']);
-		}
-		else if (isset(OC::$REQUESTEDAPP) && !empty(OC::$REQUESTEDAPP)) {
-			header( 'Location: '.OC::$WEBROOT.'/?app='.OC::$REQUESTEDAPP );
-		}
-		else {
-			header( 'Location: '.OC::$WEBROOT.'/'.OC_Appconfig::getValue('core', 'defaultpage', '?app=files'));
-=======
 		if(isset($_REQUEST['redirect_url']) && (substr($_REQUEST['redirect_url'], 0, strlen(OC::$WEBROOT)) == OC::$WEBROOT || $_REQUEST['redirect_url'][0] == '/')) {
 			$location = $_REQUEST['redirect_url'];
->>>>>>> 46d6fd15
 		}
 		else if (isset(OC::$REQUESTEDAPP) && !empty(OC::$REQUESTEDAPP)) {
 			$location = OC_Helper::linkToAbsolute( OC::$REQUESTEDAPP, 'index.php' );
@@ -428,8 +371,6 @@
 	}
 
 	/**
-<<<<<<< HEAD
-=======
 	 * get an id unqiue for this instance
 	 * @return string
 	 */
@@ -443,7 +384,6 @@
 	}
 
 	/**
->>>>>>> 46d6fd15
 	 * @brief Register an get/post call. This is important to prevent CSRF attacks
 	 * Todo: Write howto
 	 * @return $token Generated token.
@@ -475,10 +415,7 @@
 		return($token);
 	}
 
-<<<<<<< HEAD
-=======
-
->>>>>>> 46d6fd15
+
 	/**
 	 * @brief Check an ajax get/post call if the request token is valid.
 	 * @return boolean False if request token is not set or is invalid.
@@ -522,18 +459,11 @@
 	/**
 	 * @brief Public function to sanitize HTML
 	 *
-<<<<<<< HEAD
-	 * This function is used to sanitize HTML and should be applied on any string or array of strings before displaying it on a web page.
-	 *
-	 * @param string or array of strings
-	 * @return array with sanitized strings or a single sinitized string, depends on the input parameter.
-=======
 	 * This function is used to sanitize HTML and should be applied on any
 	 * string or array of strings before displaying it on a web page.
 	 * 
 	 * @param string or array of strings
 	 * @return array with sanitized strings or a single sanitized string, depends on the input parameter.
->>>>>>> 46d6fd15
 	 */
 	public static function sanitizeHTML( &$value ){
 		if (is_array($value) || is_object($value)) array_walk_recursive($value,'OC_Util::sanitizeHTML');
@@ -542,42 +472,15 @@
 	}
 
 
-<<<<<<< HEAD
-
-
-
-        /**
-	 * Check if the htaccess file is working buy creating a test file in the data directory and trying to access via http
-	*/
-        public static function ishtaccessworking() {
-	
-=======
 	/**
 	 * Check if the htaccess file is working by creating a test file in the data directory and trying to access via http
 	 */
 	public static function ishtaccessworking() {
->>>>>>> 46d6fd15
 		// testdata
 		$filename='/htaccesstest.txt';
 		$testcontent='testcontent';
 
 		// creating a test file
-<<<<<<< HEAD
-                $testfile = OC_Config::getValue( "datadirectory", OC::$SERVERROOT."/data" ).'/'.$filename;
-                $fp = @fopen($testfile, 'w');
-                @fwrite($fp, $testcontent);
-                @fclose($fp);
-	
-		// accessing the file via http
-                $url = OC_Helper::serverProtocol(). '://'  . OC_Helper::serverHost() . OC::$WEBROOT.'/data'.$filename;
-                $fp = @fopen($url, 'r');
-                $content=@fread($fp, 2048);
-                @fclose($fp);
-	
-		// cleanup
-		@unlink($testfile);
-	
-=======
 		$testfile = OC_Config::getValue( "datadirectory", OC::$SERVERROOT."/data" ).'/'.$filename;
 		$fp = @fopen($testfile, 'w');
 		@fwrite($fp, $testcontent);
@@ -592,23 +495,12 @@
 		// cleanup
 		@unlink($testfile);
 
->>>>>>> 46d6fd15
 		// does it work ?
 		if($content==$testcontent) {
 			return(false);
 		}else{
 			return(true);
 		}
-<<<<<<< HEAD
-	
- 	}
-	
-	
-
-
-}
-=======
-	}
-
-}
->>>>>>> 46d6fd15
+	}
+
+}