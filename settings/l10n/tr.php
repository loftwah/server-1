<?php $TRANSLATIONS = array(
"Unable to load list from App Store" => "App Store'dan liste yüklenemiyor",
"Group already exists" => "Grup zaten mevcut",
"Unable to add group" => "Gruba eklenemiyor",
"Could not enable app. " => "Uygulama devreye alınamadı",
"Email saved" => "Eposta kaydedildi",
"Invalid email" => "Geçersiz eposta",
"OpenID Changed" => "OpenID Değiştirildi",
"Invalid request" => "Geçersiz istek",
"Unable to delete group" => "Grup silinemiyor",
"Authentication error" => "Eşleşme hata",
"Unable to delete user" => "Kullanıcı silinemiyor",
"Language changed" => "Dil değiştirildi",
"Unable to add user to group %s" => "Kullanıcı %s grubuna eklenemiyor",
"Disable" => "Etkin değil",
"Enable" => "Etkin",
"Saving..." => "Kaydediliyor...",
"__language_name__" => "__dil_adı__",
"Add your App" => "Uygulamanı Ekle",
"More Apps" => "Daha fazla App",
"Select an App" => "Bir uygulama seçin",
"See application page at apps.owncloud.com" => "Uygulamanın sayfasına apps.owncloud.com adresinden bakın ",
<<<<<<< HEAD
"Documentation" => "Dökümantasyon",
"Managing Big Files" => "Büyük Dosyaların Yönetimi",
"Ask a question" => "Bir soru sorun",
"Problems connecting to help database." => "Yardım veritabanına bağlanmada sorunlar var.",
"Go there manually." => "Oraya elle gidin.",
"Answer" => "Cevap",
"Desktop and Mobile Syncing Clients" => "Masaüstü ve Mobil Senkron İstemcileri",
"Download" => "İndir",
=======
"User Documentation" => "Kullanıcı Belgelendirmesi",
"Administrator Documentation" => "Yönetici Belgelendirmesi",
"Online Documentation" => "Çevrimiçi Belgelendirme",
"Forum" => "Forum",
"Bugtracker" => "Hata Takip Sistemi",
"Commercial Support" => "Ticari Destek",
"Clients" => "Müşteriler",
"Download Desktop Clients" => "Masaüstü İstemcilerini İndir",
"Download Android Client" => "Android İstemcisini İndir",
"Download iOS Client" => "iOS İstemcisini İndir",
"Password" => "Parola",
>>>>>>> 166da88b
"Your password was changed" => "Şifreniz değiştirildi",
"Unable to change your password" => "Parolanız değiştirilemiyor",
"Current password" => "Mevcut parola",
"New password" => "Yeni parola",
"show" => "göster",
"Change password" => "Parola değiştir",
"Email" => "Eposta",
"Your email address" => "Eposta adresiniz",
"Fill in an email address to enable password recovery" => "Parola sıfırlamayı aktifleştirmek için eposta adresi girin",
"Language" => "Dil",
"Help translate" => "Çevirilere yardım edin",
<<<<<<< HEAD
"use this address to connect to your ownCloud in your file manager" => "bu adresi kullanarak ownCloud unuza dosya yöneticinizle bağlanın",
=======
"WebDAV" => "WebDAV",
"Version" => "Sürüm",
>>>>>>> 166da88b
"Developed by the <a href=\"http://ownCloud.org/contact\" target=\"_blank\">ownCloud community</a>, the <a href=\"https://github.com/owncloud\" target=\"_blank\">source code</a> is licensed under the <a href=\"http://www.gnu.org/licenses/agpl-3.0.html\" target=\"_blank\"><abbr title=\"Affero General Public License\">AGPL</abbr></a>." => "Geliştirilen Taraf<a href=\"http://ownCloud.org/contact\" target=\"_blank\">ownCloud community</a>, the <a href=\"https://github.com/owncloud\" target=\"_blank\">source code</a> is altında lisanslanmıştır <a href=\"http://www.gnu.org/licenses/agpl-3.0.html\" target=\"_blank\"><abbr title=\"Affero General Public License\">AGPL</abbr></a>.",
"Name" => "Ad",
"Groups" => "Gruplar",
"Create" => "Oluştur",
"Other" => "Diğer",
"Group Admin" => "Yönetici Grubu ",
<<<<<<< HEAD
"Quota" => "Kota",
=======
>>>>>>> 166da88b
"Delete" => "Sil"
);<|MERGE_RESOLUTION|>--- conflicted
+++ resolved
@@ -20,16 +20,6 @@
 "More Apps" => "Daha fazla App",
 "Select an App" => "Bir uygulama seçin",
 "See application page at apps.owncloud.com" => "Uygulamanın sayfasına apps.owncloud.com adresinden bakın ",
-<<<<<<< HEAD
-"Documentation" => "Dökümantasyon",
-"Managing Big Files" => "Büyük Dosyaların Yönetimi",
-"Ask a question" => "Bir soru sorun",
-"Problems connecting to help database." => "Yardım veritabanına bağlanmada sorunlar var.",
-"Go there manually." => "Oraya elle gidin.",
-"Answer" => "Cevap",
-"Desktop and Mobile Syncing Clients" => "Masaüstü ve Mobil Senkron İstemcileri",
-"Download" => "İndir",
-=======
 "User Documentation" => "Kullanıcı Belgelendirmesi",
 "Administrator Documentation" => "Yönetici Belgelendirmesi",
 "Online Documentation" => "Çevrimiçi Belgelendirme",
@@ -41,7 +31,6 @@
 "Download Android Client" => "Android İstemcisini İndir",
 "Download iOS Client" => "iOS İstemcisini İndir",
 "Password" => "Parola",
->>>>>>> 166da88b
 "Your password was changed" => "Şifreniz değiştirildi",
 "Unable to change your password" => "Parolanız değiştirilemiyor",
 "Current password" => "Mevcut parola",
@@ -53,21 +42,13 @@
 "Fill in an email address to enable password recovery" => "Parola sıfırlamayı aktifleştirmek için eposta adresi girin",
 "Language" => "Dil",
 "Help translate" => "Çevirilere yardım edin",
-<<<<<<< HEAD
-"use this address to connect to your ownCloud in your file manager" => "bu adresi kullanarak ownCloud unuza dosya yöneticinizle bağlanın",
-=======
 "WebDAV" => "WebDAV",
 "Version" => "Sürüm",
->>>>>>> 166da88b
 "Developed by the <a href=\"http://ownCloud.org/contact\" target=\"_blank\">ownCloud community</a>, the <a href=\"https://github.com/owncloud\" target=\"_blank\">source code</a> is licensed under the <a href=\"http://www.gnu.org/licenses/agpl-3.0.html\" target=\"_blank\"><abbr title=\"Affero General Public License\">AGPL</abbr></a>." => "Geliştirilen Taraf<a href=\"http://ownCloud.org/contact\" target=\"_blank\">ownCloud community</a>, the <a href=\"https://github.com/owncloud\" target=\"_blank\">source code</a> is altında lisanslanmıştır <a href=\"http://www.gnu.org/licenses/agpl-3.0.html\" target=\"_blank\"><abbr title=\"Affero General Public License\">AGPL</abbr></a>.",
 "Name" => "Ad",
 "Groups" => "Gruplar",
 "Create" => "Oluştur",
 "Other" => "Diğer",
 "Group Admin" => "Yönetici Grubu ",
-<<<<<<< HEAD
-"Quota" => "Kota",
-=======
->>>>>>> 166da88b
 "Delete" => "Sil"
 );