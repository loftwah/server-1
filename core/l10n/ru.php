<?php $TRANSLATIONS = array(
"Application name not provided." => "Имя приложения не установлено.",
"No category to add?" => "Нет категорий для добавления?",
"This category already exists: " => "Эта категория уже существует: ",
<<<<<<< HEAD
"Owncloud password reset" => "Сброс пароля OwnCloud",
=======
"ui-datepicker-group';if(i[1]>1)switch(G){case 0:y+=" => "ui-datepicker-group';if(i[1]>1)switch(G){case 0:y+=",
"Settings" => "Настройки",
"January" => "Январь",
"February" => "Февраль",
"March" => "Март",
"April" => "Апрель",
"May" => "Май",
"June" => "Июнь",
"July" => "Июль",
"August" => "Август",
"September" => "Сентябрь",
"October" => "Октябрь",
"November" => "Ноябрь",
"December" => "Декабрь",
"Cancel" => "Отмена",
"No" => "Нет",
"Yes" => "Да",
"Ok" => "Ок",
"No categories selected for deletion." => "Нет категорий для удаления.",
"Error" => "Ошибка",
>>>>>>> 46d6fd15
"ownCloud password reset" => "Сброс пароля ",
"Use the following link to reset your password: {link}" => "Используйте следующую ссылку чтобы сбросить пароль: {link}",
"You will receive a link to reset your password via Email." => "На ваш адрес Email выслана ссылка для сброса пароля.",
"Requested" => "Запрошено",
"Login failed!" => "Не удалось войти!",
"Username" => "Имя пользователя",
"Request reset" => "Запросить сброс",
"Your password was reset" => "Ваш пароль был сброшен",
"To login page" => "На страницу авторизации",
"New password" => "Новый пароль",
"Reset password" => "Сбросить пароль",
"Personal" => "Личное",
"Users" => "Пользователи",
"Apps" => "Приложения",
"Admin" => "Администратор",
"Help" => "Помощь",
"Access forbidden" => "Доступ запрещён",
"Cloud not found" => "Облако не найдено",
"Edit categories" => "Редактировать категории",
"Add" => "Добавить",
"Create an <strong>admin account</strong>" => "Создать <strong>учётную запись администратора</strong>",
"Password" => "Пароль",
"Advanced" => "Дополнительно",
"Data folder" => "Директория с данными",
"Configure the database" => "Настройка базы данных",
"will be used" => "будет использовано",
"Database user" => "Имя пользователя для базы данных",
"Database password" => "Пароль для базы данных",
"Database name" => "Название базы данных",
"Database host" => "Хост базы данных",
"Finish setup" => "Завершить установку",
"web services under your control" => "Сетевые службы под твоим контролем",
"Log out" => "Выйти",
"Lost your password?" => "Забыли пароль?",
"remember" => "запомнить",
"Log in" => "Войти",
"You are logged out." => "Вы вышли.",
"prev" => "пред",
"next" => "след"
);<|MERGE_RESOLUTION|>--- conflicted
+++ resolved
@@ -2,9 +2,6 @@
 "Application name not provided." => "Имя приложения не установлено.",
 "No category to add?" => "Нет категорий для добавления?",
 "This category already exists: " => "Эта категория уже существует: ",
-<<<<<<< HEAD
-"Owncloud password reset" => "Сброс пароля OwnCloud",
-=======
 "ui-datepicker-group';if(i[1]>1)switch(G){case 0:y+=" => "ui-datepicker-group';if(i[1]>1)switch(G){case 0:y+=",
 "Settings" => "Настройки",
 "January" => "Январь",
@@ -25,7 +22,6 @@
 "Ok" => "Ок",
 "No categories selected for deletion." => "Нет категорий для удаления.",
 "Error" => "Ошибка",
->>>>>>> 46d6fd15
 "ownCloud password reset" => "Сброс пароля ",
 "Use the following link to reset your password: {link}" => "Используйте следующую ссылку чтобы сбросить пароль: {link}",
 "You will receive a link to reset your password via Email." => "На ваш адрес Email выслана ссылка для сброса пароля.",
