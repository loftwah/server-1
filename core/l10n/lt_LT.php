<?php $TRANSLATIONS = array(
<<<<<<< HEAD
"This category already exists: " => "Tokia kategorija jau yra:",
"Owncloud password reset" => "Owncloud slaptažodžio atkūrimas",
=======
"Application name not provided." => "Nepateiktas programos pavadinimas.",
"No category to add?" => "Nepridėsite jokios kategorijos?",
"This category already exists: " => "Tokia kategorija jau yra:",
"ui-datepicker-group';if(i[1]>1)switch(G){case 0:y+=" => "ui-datepicker-group';if(i[1]>1)switch(G){case 0:y+=",
"Settings" => "Nustatymai",
"January" => "Sausis",
"February" => "Vasaris",
"March" => "Kovas",
"April" => "Balandis",
"May" => "Gegužė",
"June" => "Birželis",
"July" => "Liepa",
"August" => "Rugpjūtis",
"September" => "Rugsėjis",
"October" => "Spalis",
"November" => "Lapkritis",
"December" => "Gruodis",
"Cancel" => "Atšaukti",
"No" => "Ne",
"Yes" => "Taip",
"Ok" => "Gerai",
"No categories selected for deletion." => "Trynimui nepasirinkta jokia kategorija.",
"Error" => "Klaida",
>>>>>>> 46d6fd15
"ownCloud password reset" => "ownCloud slaptažodžio atkūrimas",
"Use the following link to reset your password: {link}" => "Slaptažodio atkūrimui naudokite šią nuorodą: {link}",
"You will receive a link to reset your password via Email." => "Elektroniniu paštu gausite nuorodą, su kuria galėsite iš naujo nustatyti slaptažodį.",
"Requested" => "Užklausta",
"Login failed!" => "Prisijungti nepavyko!",
"Username" => "Prisijungimo vardas",
"Request reset" => "Prašyti nustatymo iš najo",
"Your password was reset" => "Jūsų slaptažodis buvo nustatytas iš naujo",
"To login page" => "Į prisijungimo puslapį",
"New password" => "Naujas slaptažodis",
"Reset password" => "Atkurti slaptažodį",
"Personal" => "Asmeniniai",
"Users" => "Vartotojai",
"Apps" => "Programos",
"Admin" => "Administravimas",
"Help" => "Pagalba",
"Access forbidden" => "Priėjimas draudžiamas",
"Cloud not found" => "Negalima rasti",
"Edit categories" => "Redaguoti kategorijas",
"Add" => "Pridėti",
"Create an <strong>admin account</strong>" => "Sukurti <strong>administratoriaus paskyrą</strong>",
"Password" => "Slaptažodis",
"Advanced" => "Išplėstiniai",
"Data folder" => "Duomenų katalogas",
"Configure the database" => "Nustatyti duomenų bazę",
"will be used" => "bus naudojama",
"Database user" => "Duomenų bazės vartotojas",
"Database password" => "Duomenų bazės slaptažodis",
"Database name" => "Duomenų bazės pavadinimas",
"Database host" => "Duomenų bazės serveris",
"Finish setup" => "Baigti diegimą",
"web services under your control" => "jūsų valdomos web paslaugos",
"Log out" => "Atsijungti",
"Lost your password?" => "Pamiršote slaptažodį?",
"remember" => "prisiminti",
"Log in" => "Prisijungti",
"You are logged out." => "Jūs atsijungėte.",
"prev" => "atgal",
"next" => "kitas"
);<|MERGE_RESOLUTION|>--- conflicted
+++ resolved
@@ -1,8 +1,4 @@
 <?php $TRANSLATIONS = array(
-<<<<<<< HEAD
-"This category already exists: " => "Tokia kategorija jau yra:",
-"Owncloud password reset" => "Owncloud slaptažodžio atkūrimas",
-=======
 "Application name not provided." => "Nepateiktas programos pavadinimas.",
 "No category to add?" => "Nepridėsite jokios kategorijos?",
 "This category already exists: " => "Tokia kategorija jau yra:",
@@ -26,7 +22,6 @@
 "Ok" => "Gerai",
 "No categories selected for deletion." => "Trynimui nepasirinkta jokia kategorija.",
 "Error" => "Klaida",
->>>>>>> 46d6fd15
 "ownCloud password reset" => "ownCloud slaptažodžio atkūrimas",
 "Use the following link to reset your password: {link}" => "Slaptažodio atkūrimui naudokite šią nuorodą: {link}",
 "You will receive a link to reset your password via Email." => "Elektroniniu paštu gausite nuorodą, su kuria galėsite iš naujo nustatyti slaptažodį.",
