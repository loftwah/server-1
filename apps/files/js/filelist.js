/*
 * Copyright (c) 2014
 *
 * This file is licensed under the Affero General Public License version 3
 * or later.
 *
 * See the COPYING-README file.
 *
 */

(function() {

	var TEMPLATE_ADDBUTTON = '<a href="#" class="button new">' +
		'<span class="icon {{iconClass}}"></span>' +
		'<span class="hidden-visually">{{addText}}</span>' +
		'</a>';

	/**
	 * @class OCA.Files.FileList
	 * @classdesc
	 *
	 * The FileList class manages a file list view.
	 * A file list view consists of a controls bar and
	 * a file list table.
	 *
	 * @param $el container element with existing markup for the #controls
	 * and a table
	 * @param {Object} [options] map of options, see other parameters
	 * @param {Object} [options.scrollContainer] scrollable container, defaults to $(window)
	 * @param {Object} [options.dragOptions] drag options, disabled by default
	 * @param {Object} [options.folderDropOptions] folder drop options, disabled by default
	 * @param {boolean} [options.detailsViewEnabled=true] whether to enable details view
	 * @param {OC.Files.Client} [options.filesClient] files client to use
	 */
	var FileList = function($el, options) {
		this.initialize($el, options);
	};
	/**
	 * @memberof OCA.Files
	 */
	FileList.prototype = {
		SORT_INDICATOR_ASC_CLASS: 'icon-triangle-n',
		SORT_INDICATOR_DESC_CLASS: 'icon-triangle-s',

		id: 'files',
		appName: t('files', 'Files'),
		isEmpty: true,
		useUndo:true,

		/**
		 * Top-level container with controls and file list
		 */
		$el: null,

		/**
		 * Files table
		 */
		$table: null,

		/**
		 * List of rows (table tbody)
		 */
		$fileList: null,

		/**
		 * @type OCA.Files.BreadCrumb
		 */
		breadcrumb: null,

		/**
		 * @type OCA.Files.FileSummary
		 */
		fileSummary: null,

		/**
		 * @type OCA.Files.DetailsView
		 */
		_detailsView: null,

		/**
		 * Files client instance
		 *
		 * @type OC.Files.Client
		 */
		filesClient: null,

		/**
		 * Whether the file list was initialized already.
		 * @type boolean
		 */
		initialized: false,

		/**
		 * Number of files per page
		 *
		 * @return {int} page size
		 */
		pageSize: function() {
			return Math.ceil(this.$container.height() / 50);
		},

		/**
		 * Array of files in the current folder.
		 * The entries are of file data.
		 *
		 * @type Array.<OC.Files.FileInfo>
		 */
		files: [],

		/**
		 * Current directory entry
		 *
		 * @type OC.Files.FileInfo
		 */
		dirInfo: null,

		/**
		 * File actions handler, defaults to OCA.Files.FileActions
		 * @type OCA.Files.FileActions
		 */
		fileActions: null,

		/**
		 * Whether selection is allowed, checkboxes and selection overlay will
		 * be rendered
		 */
		_allowSelection: true,

		/**
		 * Map of file id to file data
		 * @type Object.<int, Object>
		 */
		_selectedFiles: {},

		/**
		 * Summary of selected files.
		 * @type OCA.Files.FileSummary
		 */
		_selectionSummary: null,

		/**
		 * If not empty, only files containing this string will be shown
		 * @type String
		 */
		_filter: '',

		/**
		 * @type Backbone.Model
		 */
		_filesConfig: undefined,

		/**
		 * Sort attribute
		 * @type String
		 */
		_sort: 'name',

		/**
		 * Sort direction: 'asc' or 'desc'
		 * @type String
		 */
		_sortDirection: 'asc',

		/**
		 * Sort comparator function for the current sort
		 * @type Function
		 */
		_sortComparator: null,

		/**
		 * Whether to do a client side sort.
		 * When false, clicking on a table header will call reload().
		 * When true, clicking on a table header will simply resort the list.
		 */
		_clientSideSort: true,

		/**
		 * Current directory
		 * @type String
		 */
		_currentDirectory: null,

		_dragOptions: null,
		_folderDropOptions: null,

		/**
		 * Initialize the file list and its components
		 *
		 * @param $el container element with existing markup for the #controls
		 * and a table
		 * @param options map of options, see other parameters
		 * @param options.scrollContainer scrollable container, defaults to $(window)
		 * @param options.dragOptions drag options, disabled by default
		 * @param options.folderDropOptions folder drop options, disabled by default
		 * @param options.scrollTo name of file to scroll to after the first load
		 * @param {OC.Files.Client} [options.filesClient] files API client
		 * @private
		 */
		initialize: function($el, options) {
			var self = this;
			options = options || {};
			if (this.initialized) {
				return;
			}

			if (options.config) {
				this._filesConfig = options.config;
			} else if (!_.isUndefined(OCA.Files) && !_.isUndefined(OCA.Files.App)) {
				this._filesConfig = OCA.Files.App.getFilesConfig();
			}

			if (!_.isUndefined(this._filesConfig)) {
				this._filesConfig.on('change:showhidden', function() {
					self.setFiles(self.files);
				});
			}

			if (options.dragOptions) {
				this._dragOptions = options.dragOptions;
			}
			if (options.folderDropOptions) {
				this._folderDropOptions = options.folderDropOptions;
			}
			if (options.filesClient) {
				this.filesClient = options.filesClient;
			} else {
				// default client if not specified
				this.filesClient = OC.Files.getClient();
			}

			this.$el = $el;
			if (options.id) {
				this.id = options.id;
			}
			this.$container = options.scrollContainer || $(window);
			this.$table = $el.find('table:first');
			this.$fileList = $el.find('#fileList');

			if (_.isUndefined(options.detailsViewEnabled) || options.detailsViewEnabled) {
				this._detailsView = new OCA.Files.DetailsView();
				this._detailsView.$el.insertBefore(this.$el);
				this._detailsView.$el.addClass('disappear');
			}

			this._initFileActions(options.fileActions);

			if (this._detailsView) {
				this._detailsView.addDetailView(new OCA.Files.MainFileInfoDetailView({fileList: this, fileActions: this.fileActions}));
			}

			this.files = [];
			this._selectedFiles = {};
			this._selectionSummary = new OCA.Files.FileSummary();
			// dummy root dir info
			this.dirInfo = new OC.Files.FileInfo({});

			this.fileSummary = this._createSummary();

			if (options.sorting) {
				this.setSort(options.sorting.mode, options.sorting.direction, false, false);
			} else {
				this.setSort('name', 'asc', false, false);
			}

			var breadcrumbOptions = {
				onClick: _.bind(this._onClickBreadCrumb, this),
				getCrumbUrl: function(part) {
					return self.linkTo(part.dir);
				}
			};
			// if dropping on folders is allowed, then also allow on breadcrumbs
			if (this._folderDropOptions) {
				breadcrumbOptions.onDrop = _.bind(this._onDropOnBreadCrumb, this);
				breadcrumbOptions.onOver = function() {
					self.$el.find('td.filename.ui-droppable').droppable('disable');
				}
				breadcrumbOptions.onOut = function() {
					self.$el.find('td.filename.ui-droppable').droppable('enable');
				}
			}
			this.breadcrumb = new OCA.Files.BreadCrumb(breadcrumbOptions);

			var $controls = this.$el.find('#controls');
			if ($controls.length > 0) {
				$controls.prepend(this.breadcrumb.$el);
				this.$table.addClass('has-controls');
			}

			this._renderNewButton();

			this.$el.find('thead th .columntitle').click(_.bind(this._onClickHeader, this));

			this._onResize = _.debounce(_.bind(this._onResize, this), 100);
			$('#app-content').on('appresized', this._onResize);
			$(window).resize(this._onResize);

			this.$el.on('show', this._onResize);

			this.updateSearch();

			this.$fileList.on('click','td.filename>a.name, td.filesize, td.date', _.bind(this._onClickFile, this));

			this.$fileList.on('change', 'td.filename>.selectCheckBox', _.bind(this._onClickFileCheckbox, this));
			this.$el.on('urlChanged', _.bind(this._onUrlChanged, this));
			this.$el.find('.select-all').click(_.bind(this._onClickSelectAll, this));
			this.$el.find('.download').click(_.bind(this._onClickDownloadSelected, this));
			this.$el.find('.delete-selected').click(_.bind(this._onClickDeleteSelected, this));

			this.$el.find('.selectedActions a').tooltip({placement:'top'});

			this.setupUploadEvents();

			this.$container.on('scroll', _.bind(this._onScroll, this));

			if (options.scrollTo) {
				this.$fileList.one('updated', function() {
					self.scrollTo(options.scrollTo);
				});
			}

			OC.Plugins.attach('OCA.Files.FileList', this);
		},

		/**
		 * Destroy / uninitialize this instance.
		 */
		destroy: function() {
			if (this._newFileMenu) {
				this._newFileMenu.remove();
			}
			if (this._newButton) {
				this._newButton.remove();
			}
			if (this._detailsView) {
				this._detailsView.remove();
			}
			// TODO: also unregister other event handlers
			this.fileActions.off('registerAction', this._onFileActionsUpdated);
			this.fileActions.off('setDefault', this._onFileActionsUpdated);
			OC.Plugins.detach('OCA.Files.FileList', this);
			$('#app-content').off('appresized', this._onResize);
		},

		/**
		 * Initializes the file actions, set up listeners.
		 *
		 * @param {OCA.Files.FileActions} fileActions file actions
		 */
		_initFileActions: function(fileActions) {
			var self = this;
			this.fileActions = fileActions;
			if (!this.fileActions) {
				this.fileActions = new OCA.Files.FileActions();
				this.fileActions.registerDefaultActions();
			}

			if (this._detailsView) {
				this.fileActions.registerAction({
					name: 'Details',
					displayName: t('files', 'Details'),
					mime: 'all',
					order: -50,
					iconClass: 'icon-details',
					permissions: OC.PERMISSION_READ,
					actionHandler: function(fileName, context) {
						self._updateDetailsView(fileName);
					}
				});
			}

			this._onFileActionsUpdated = _.debounce(_.bind(this._onFileActionsUpdated, this), 100);
			this.fileActions.on('registerAction', this._onFileActionsUpdated);
			this.fileActions.on('setDefault', this._onFileActionsUpdated);
		},

		/**
		 * Returns a unique model for the given file name.
		 *
		 * @param {string|object} fileName file name or jquery row
		 * @return {OCA.Files.FileInfoModel} file info model
		 */
		getModelForFile: function(fileName) {
			var self = this;
			var $tr;
			// jQuery object ?
			if (fileName.is) {
				$tr = fileName;
				fileName = $tr.attr('data-file');
			} else {
				$tr = this.findFileEl(fileName);
			}

			if (!$tr || !$tr.length) {
				return null;
			}

			// if requesting the selected model, return it
			if (this._currentFileModel && this._currentFileModel.get('name') === fileName) {
				return this._currentFileModel;
			}

			// TODO: note, this is a temporary model required for synchronising
			// state between different views.
			// In the future the FileList should work with Backbone.Collection
			// and contain existing models that can be used.
			// This method would in the future simply retrieve the matching model from the collection.
			var model = new OCA.Files.FileInfoModel(this.elementToFile($tr));
			if (!model.get('path')) {
				model.set('path', this.getCurrentDirectory(), {silent: true});
			}

			model.on('change', function(model) {
				// re-render row
				var highlightState = $tr.hasClass('highlighted');
				$tr = self.updateRow(
					$tr,
					model.toJSON(),
					{updateSummary: true, silent: false, animate: true}
				);

				// restore selection state
				var selected = !!self._selectedFiles[$tr.data('id')];
				self._selectFileEl($tr, selected);

				$tr.toggleClass('highlighted', highlightState);
			});
			model.on('busy', function(model, state) {
				self.showFileBusyState($tr, state);
			});

			return model;
		},

		/**
		 * Displays the details view for the given file and
		 * selects the given tab
		 *
		 * @param {string} fileName file name for which to show details
		 * @param {string} [tabId] optional tab id to select
		 */
		showDetailsView: function(fileName, tabId) {
			this._updateDetailsView(fileName);
			if (tabId) {
				this._detailsView.selectTab(tabId);
			}
			OC.Apps.showAppSidebar(this._detailsView.$el);
		},

		/**
		 * Update the details view to display the given file
		 *
		 * @param {string} fileName file name from the current list
		 * @param {boolean} [show=true] whether to open the sidebar if it was closed
		 */
		_updateDetailsView: function(fileName, show) {
			if (!this._detailsView) {
				return;
			}

			// show defaults to true
			show = _.isUndefined(show) || !!show;
			var oldFileInfo = this._detailsView.getFileInfo();
			if (oldFileInfo) {
				// TODO: use more efficient way, maybe track the highlight
				this.$fileList.children().filterAttr('data-id', '' + oldFileInfo.get('id')).removeClass('highlighted');
				oldFileInfo.off('change', this._onSelectedModelChanged, this);
			}

			if (!fileName) {
				this._detailsView.setFileInfo(null);
				if (this._currentFileModel) {
					this._currentFileModel.off();
				}
				this._currentFileModel = null;
				OC.Apps.hideAppSidebar(this._detailsView.$el);
				return;
			}

			if (show && this._detailsView.$el.hasClass('disappear')) {
				OC.Apps.showAppSidebar(this._detailsView.$el);
			}

			var $tr = this.findFileEl(fileName);
			var model = this.getModelForFile($tr);

			this._currentFileModel = model;

			$tr.addClass('highlighted');

			this._detailsView.setFileInfo(model);
			this._detailsView.$el.scrollTop(0);
		},

		/**
		 * Event handler for when the window size changed
		 */
		_onResize: function() {
			var containerWidth = this.$el.width();
			var actionsWidth = 0;
			$.each(this.$el.find('#controls .actions'), function(index, action) {
				actionsWidth += $(action).outerWidth();
			});

			// subtract app navigation toggle when visible
			containerWidth -= $('#app-navigation-toggle').width();

			this.breadcrumb.setMaxWidth(containerWidth - actionsWidth - 10);

			this.$table.find('>thead').width($('#app-content').width() - OC.Util.getScrollBarWidth());
		},

		/**
		 * Event handler for when the URL changed
		 */
		_onUrlChanged: function(e) {
			if (e && _.isString(e.dir)) {
				this.changeDirectory(e.dir, false, true);
			}
		},

		/**
		 * Selected/deselects the given file element and updated
		 * the internal selection cache.
		 *
		 * @param {Object} $tr single file row element
		 * @param {bool} state true to select, false to deselect
		 */
		_selectFileEl: function($tr, state, showDetailsView) {
			var $checkbox = $tr.find('td.filename>.selectCheckBox');
			var oldData = !!this._selectedFiles[$tr.data('id')];
			var data;
			$checkbox.prop('checked', state);
			$tr.toggleClass('selected', state);
			// already selected ?
			if (state === oldData) {
				return;
			}
			data = this.elementToFile($tr);
			if (state) {
				this._selectedFiles[$tr.data('id')] = data;
				this._selectionSummary.add(data);
			}
			else {
				delete this._selectedFiles[$tr.data('id')];
				this._selectionSummary.remove(data);
			}
			if (this._detailsView && !this._detailsView.$el.hasClass('disappear')) {
				// hide sidebar
				this._updateDetailsView(null);
			}
			this.$el.find('.select-all').prop('checked', this._selectionSummary.getTotal() === this.files.length);
		},

		/**
		 * Event handler for when clicking on files to select them
		 */
		_onClickFile: function(event) {
			var $tr = $(event.target).closest('tr');
			if ($tr.hasClass('dragging')) {
				return;
			}
			if (this._allowSelection && (event.ctrlKey || event.shiftKey)) {
				event.preventDefault();
				if (event.shiftKey) {
					var $lastTr = $(this._lastChecked);
					var lastIndex = $lastTr.index();
					var currentIndex = $tr.index();
					var $rows = this.$fileList.children('tr');

					// last clicked checkbox below current one ?
					if (lastIndex > currentIndex) {
						var aux = lastIndex;
						lastIndex = currentIndex;
						currentIndex = aux;
					}

					// auto-select everything in-between
					for (var i = lastIndex + 1; i < currentIndex; i++) {
						this._selectFileEl($rows.eq(i), true);
					}
				}
				else {
					this._lastChecked = $tr;
				}
				var $checkbox = $tr.find('td.filename>.selectCheckBox');
				this._selectFileEl($tr, !$checkbox.prop('checked'));
				this.updateSelectionSummary();
			} else {
				// clicked directly on the name
				if (!this._detailsView || $(event.target).is('.nametext') || $(event.target).closest('.nametext').length) {
					var filename = $tr.attr('data-file');
					var renaming = $tr.data('renaming');
					if (!renaming) {
						this.fileActions.currentFile = $tr.find('td');
						var mime = this.fileActions.getCurrentMimeType();
						var type = this.fileActions.getCurrentType();
						var permissions = this.fileActions.getCurrentPermissions();
						var action = this.fileActions.getDefault(mime,type, permissions);
						if (action) {
							event.preventDefault();
							// also set on global object for legacy apps
							window.FileActions.currentFile = this.fileActions.currentFile;
							action(filename, {
								$file: $tr,
								fileList: this,
								fileActions: this.fileActions,
								dir: $tr.attr('data-path') || this.getCurrentDirectory()
							});
						}
						// deselect row
						$(event.target).closest('a').blur();
					}
				} else {
					this._updateDetailsView($tr.attr('data-file'));
					event.preventDefault();
				}
			}
		},

		/**
		 * Event handler for when clicking on a file's checkbox
		 */
		_onClickFileCheckbox: function(e) {
			var $tr = $(e.target).closest('tr');
			var state = !$tr.hasClass('selected');
			this._selectFileEl($tr, state);
			this._lastChecked = $tr;
			this.updateSelectionSummary();
			if (this._detailsView && !this._detailsView.$el.hasClass('disappear')) {
				// hide sidebar
				this._updateDetailsView(null);
			}
		},

		/**
		 * Event handler for when selecting/deselecting all files
		 */
		_onClickSelectAll: function(e) {
			var checked = $(e.target).prop('checked');
			this.$fileList.find('td.filename>.selectCheckBox').prop('checked', checked)
				.closest('tr').toggleClass('selected', checked);
			this._selectedFiles = {};
			this._selectionSummary.clear();
			if (checked) {
				for (var i = 0; i < this.files.length; i++) {
					var fileData = this.files[i];
					this._selectedFiles[fileData.id] = fileData;
					this._selectionSummary.add(fileData);
				}
			}
			this.updateSelectionSummary();
			if (this._detailsView && !this._detailsView.$el.hasClass('disappear')) {
				// hide sidebar
				this._updateDetailsView(null);
			}
		},

		/**
		 * Event handler for when clicking on "Download" for the selected files
		 */
		_onClickDownloadSelected: function(event) {
			var files;
			var dir = this.getCurrentDirectory();
			if (this.isAllSelected() && this.getSelectedFiles().length > 1) {
				files = OC.basename(dir);
				dir = OC.dirname(dir) || '/';
			}
			else {
				files = _.pluck(this.getSelectedFiles(), 'name');
			}

			var downloadFileaction = $('#selectedActionsList').find('.download');

			// don't allow a second click on the download action
			if(downloadFileaction.hasClass('disabled')) {
				event.preventDefault();
				return;
			}

			var disableLoadingState = function(){
				OCA.Files.FileActions.updateFileActionSpinner(downloadFileaction, false);
			};

			OCA.Files.FileActions.updateFileActionSpinner(downloadFileaction, true);
			if(this.getSelectedFiles().length > 1) {
				OCA.Files.Files.handleDownload(this.getDownloadUrl(files, dir, true), disableLoadingState);
			}
			else {
				first = this.getSelectedFiles()[0];
				OCA.Files.Files.handleDownload(this.getDownloadUrl(first.name, dir, true), disableLoadingState);
			}
			return false;
		},

		/**
		 * Event handler for when clicking on "Delete" for the selected files
		 */
		_onClickDeleteSelected: function(event) {
			var files = null;
			if (!this.isAllSelected()) {
				files = _.pluck(this.getSelectedFiles(), 'name');
			}
			this.do_delete(files);
			event.preventDefault();
			return false;
		},

		/**
		 * Event handler when clicking on a table header
		 */
		_onClickHeader: function(e) {
			if (this.$table.hasClass('multiselect')) {
				return;
			}
			var $target = $(e.target);
			var sort;
			if (!$target.is('a')) {
				$target = $target.closest('a');
			}
			sort = $target.attr('data-sort');
			if (sort) {
				if (this._sort === sort) {
					this.setSort(sort, (this._sortDirection === 'desc')?'asc':'desc', true, true);
				}
				else {
					if ( sort === 'name' ) {	//default sorting of name is opposite to size and mtime
						this.setSort(sort, 'asc', true, true);
					}
					else {
						this.setSort(sort, 'desc', true, true);
					}
				}
			}
		},

		/**
		 * Event handler when clicking on a bread crumb
		 */
		_onClickBreadCrumb: function(e) {
			var $el = $(e.target).closest('.crumb'),
				$targetDir = $el.data('dir');

			if ($targetDir !== undefined && e.which === 1) {
				e.preventDefault();
				this.changeDirectory($targetDir);
				this.updateSearch();
			}
		},

		/**
		 * Event handler for when scrolling the list container.
		 * This appends/renders the next page of entries when reaching the bottom.
		 */
		_onScroll: function(e) {
			if (this.$container.scrollTop() + this.$container.height() > this.$el.height() - 300) {
				this._nextPage(true);
			}
		},

		/**
		 * Event handler when dropping on a breadcrumb
		 */
		_onDropOnBreadCrumb: function( event, ui ) {
			var self = this;
			var $target = $(event.target);
			if (!$target.is('.crumb')) {
				$target = $target.closest('.crumb');
			}
			var targetPath = $(event.target).data('dir');
			var dir = this.getCurrentDirectory();
			while (dir.substr(0,1) === '/') {//remove extra leading /'s
				dir = dir.substr(1);
			}
			dir = '/' + dir;
			if (dir.substr(-1,1) !== '/') {
				dir = dir + '/';
			}
			// do nothing if dragged on current dir
			if (targetPath === dir || targetPath + '/' === dir) {
				return;
			}

			var files = this.getSelectedFiles();
			if (files.length === 0) {
				// single one selected without checkbox?
				files = _.map(ui.helper.find('tr'), function(el) {
					return self.elementToFile($(el));
				});
			}

			this.move(_.pluck(files, 'name'), targetPath);

			// re-enable td elements to be droppable
			// sometimes the filename drop handler is still called after re-enable,
			// it seems that waiting for a short time before re-enabling solves the problem
			setTimeout(function() {
				self.$el.find('td.filename.ui-droppable').droppable('enable');
			}, 10);
		},

		/**
		 * Sets a new page title
		 */
		setPageTitle: function(title){
			if (title) {
				title += ' - ';
			} else {
				title = '';
			}
			title += this.appName;
			// Sets the page title with the " - ownCloud" suffix as in templates
			window.document.title = title + ' - ' + oc_defaults.title;

			return true;
		},
		/**
		 * Returns the file info for the given file name from the internal collection.
		 *
		 * @param {string} fileName file name
		 * @return {OCA.Files.FileInfo} file info or null if it was not found
		 *
		 * @since 8.2
		 */
		findFile: function(fileName) {
			return _.find(this.files, function(aFile) {
				return (aFile.name === fileName);
			}) || null;
		},
		/**
		 * Returns the tr element for a given file name, but only if it was already rendered.
		 *
		 * @param {string} fileName file name
		 * @return {Object} jQuery object of the matching row
		 */
		findFileEl: function(fileName){
			// use filterAttr to avoid escaping issues
			return this.$fileList.find('tr').filterAttr('data-file', fileName);
		},

		/**
		 * Returns the file data from a given file element.
		 * @param $el file tr element
		 * @return file data
		 */
		elementToFile: function($el){
			$el = $($el);
			var data = {
				id: parseInt($el.attr('data-id'), 10),
				name: $el.attr('data-file'),
				mimetype: $el.attr('data-mime'),
				mtime: parseInt($el.attr('data-mtime'), 10),
				type: $el.attr('data-type'),
				size: parseInt($el.attr('data-size'), 10),
				etag: $el.attr('data-etag'),
				permissions: parseInt($el.attr('data-permissions'), 10)
			};
			var icon = $el.attr('data-icon');
			if (icon) {
				data.icon = icon;
			}
			var mountType = $el.attr('data-mounttype');
			if (mountType) {
				data.mountType = mountType;
			}
			var path = $el.attr('data-path');
			if (path) {
				data.path = path;
			}
			return data;
		},

		/**
		 * Appends the next page of files into the table
		 * @param animate true to animate the new elements
		 * @return array of DOM elements of the newly added files
		 */
		_nextPage: function(animate) {
			// Save full files list while rendering
			var allFiles = this.files;
			this.files = this._filterHiddenFiles(this.files);

			var index = this.$fileList.children().length,
				count = this.pageSize(),
				hidden,
				tr,
				fileData,
				newTrs = [],
				isAllSelected = this.isAllSelected();

			if (index >= this.files.length) {
				return false;
			}

			while (count > 0 && index < this.files.length) {
				fileData = this.files[index];
				if (this._filter) {
					hidden = fileData.name.toLowerCase().indexOf(this._filter.toLowerCase()) === -1;
				} else {
					hidden = false;
				}
				tr = this._renderRow(fileData, {updateSummary: false, silent: true, hidden: hidden});
				this.$fileList.append(tr);
				if (isAllSelected || this._selectedFiles[fileData.id]) {
					tr.addClass('selected');
					tr.find('.selectCheckBox').prop('checked', true);
				}
				if (animate) {
					tr.addClass('appear transparent');
				}
				newTrs.push(tr);
				index++;
				count--;
			}

			// trigger event for newly added rows
			if (newTrs.length > 0) {
				this.$fileList.trigger($.Event('fileActionsReady', {fileList: this, $files: newTrs}));
			}

			if (animate) {
				// defer, for animation
				window.setTimeout(function() {
					for (var i = 0; i < newTrs.length; i++ ) {
						newTrs[i].removeClass('transparent');
					}
				}, 0);
			}

			// Restore full files list after rendering
			this.files = allFiles;

			return newTrs;
		},

		/**
		 * Event handler for when file actions were updated.
		 * This will refresh the file actions on the list.
		 */
		_onFileActionsUpdated: function() {
			var self = this;
			var $files = this.$fileList.find('tr');
			if (!$files.length) {
				return;
			}

			$files.each(function() {
				self.fileActions.display($(this).find('td.filename'), false, self);
			});
			this.$fileList.trigger($.Event('fileActionsReady', {fileList: this, $files: $files}));

		},

		/**
		 * Sets the files to be displayed in the list.
		 * This operation will re-render the list and update the summary.
		 * @param filesArray array of file data (map)
		 */
		setFiles: function(filesArray) {
			var self = this;

			// detach to make adding multiple rows faster
			this.files = filesArray;

			this.$fileList.empty();

			// clear "Select all" checkbox
			this.$el.find('.select-all').prop('checked', false);

			// Save full files list while rendering
			var allFiles = this.files;
			this.files = this._filterHiddenFiles(this.files);

			this.isEmpty = this.files.length === 0;
			this._nextPage();

			this.updateEmptyContent();

			this.fileSummary.calculate(this.files);

			this._selectedFiles = {};
			this._selectionSummary.clear();
			this.updateSelectionSummary();
			$(window).scrollTop(0);

			// Restore full files list after rendering
			this.files = allFiles;

			this.$fileList.trigger(jQuery.Event('updated'));
			_.defer(function() {
				self.$el.closest('#app-content').trigger(jQuery.Event('apprendered'));
			});
		},

		/**
		 * Filter hidden files of the given filesArray (dot-files)
		 *
		 * @param filesArray files to be filtered
		 * @returns {array}
		 */
		_filterHiddenFiles: function(files) {
			if (_.isUndefined(this._filesConfig) || this._filesConfig.get('showhidden')) {
				return files;
			}
			return _.filter(files, function(file) {
				return file.name.indexOf('.') !== 0;
			});
		},

		/**
		 * Returns the icon URL matching the given file info
		 *
		 * @param {OC.Files.FileInfo} fileInfo file info
		 *
		 * @return {string} icon URL
		 */
		_getIconUrl: function(fileInfo) {
			var mimeType = fileInfo.mimetype || 'application/octet-stream';
			if (mimeType === 'httpd/unix-directory') {
				// use default folder icon
				if (fileInfo.mountType === 'shared' || fileInfo.mountType === 'shared-root') {
					return OC.MimeType.getIconUrl('dir-shared');
				} else if (fileInfo.mountType === 'external-root') {
					return OC.MimeType.getIconUrl('dir-external');
				}
				return OC.MimeType.getIconUrl('dir');
			}
			return OC.MimeType.getIconUrl(mimeType);
		},

		/**
		 * Creates a new table row element using the given file data.
		 * @param {OC.Files.FileInfo} fileData file info attributes
		 * @param options map of attributes
		 * @return new tr element (not appended to the table)
		 */
		_createRow: function(fileData, options) {
			var td, simpleSize, basename, extension, sizeColor,
				icon = fileData.icon || this._getIconUrl(fileData),
				name = fileData.name,
				// TODO: get rid of type, only use mime type
				type = fileData.type || 'file',
				mtime = parseInt(fileData.mtime, 10),
				mime = fileData.mimetype,
				path = fileData.path,
				dataIcon = null,
				linkUrl;
			options = options || {};

			if (isNaN(mtime)) {
				mtime = new Date().getTime();
			}

			if (type === 'dir') {
				mime = mime || 'httpd/unix-directory';

				if (fileData.mountType && fileData.mountType.indexOf('external') === 0) {
					icon = OC.MimeType.getIconUrl('dir-external');
					dataIcon = icon;
				}
			}

			//containing tr
			var tr = $('<tr></tr>').attr({
				"data-id" : fileData.id,
				"data-type": type,
				"data-size": fileData.size,
				"data-file": name,
				"data-mime": mime,
				"data-mtime": mtime,
				"data-etag": fileData.etag,
				"data-permissions": fileData.permissions || this.getDirectoryPermissions()
			});

			if (dataIcon) {
				// icon override
				tr.attr('data-icon', dataIcon);
			}

			if (fileData.mountType) {
				// dirInfo (parent) only exist for the "real" file list
				if (this.dirInfo.id) {
					// FIXME: HACK: detect shared-root
					if (fileData.mountType === 'shared' && this.dirInfo.mountType !== 'shared' && this.dirInfo.mountType !== 'shared-root') {
						// if parent folder isn't share, assume the displayed folder is a share root
						fileData.mountType = 'shared-root';
					} else if (fileData.mountType === 'external' && this.dirInfo.mountType !== 'external' && this.dirInfo.mountType !== 'external-root') {
						// if parent folder isn't external, assume the displayed folder is the external storage root
						fileData.mountType = 'external-root';
					}
				}
				tr.attr('data-mounttype', fileData.mountType);
			}

			if (!_.isUndefined(path)) {
				tr.attr('data-path', path);
			}
			else {
				path = this.getCurrentDirectory();
			}

			// filename td
			td = $('<td class="filename"></td>');


			// linkUrl
			if (mime === 'httpd/unix-directory') {
				linkUrl = this.linkTo(path + '/' + name);
			}
			else {
				linkUrl = this.getDownloadUrl(name, path, type === 'dir');
			}
			if (this._allowSelection) {
				td.append(
					'<input id="select-' + this.id + '-' + fileData.id +
					'" type="checkbox" class="selectCheckBox checkbox"/><label for="select-' + this.id + '-' + fileData.id + '">' +
					'<div class="thumbnail" style="background-image:url(' + icon + '); background-size: 32px;"></div>' +
					'<span class="hidden-visually">' + t('files', 'Select') + '</span>' +
					'</label>'
				);
			} else {
				td.append('<div class="thumbnail" style="background-image:url(' + icon + '); background-size: 32px;"></div>');
			}
			var linkElem = $('<a></a>').attr({
				"class": "name",
				"href": linkUrl
			});

			// from here work on the display name
			name = fileData.displayName || name;

			// show hidden files (starting with a dot) completely in gray
			if(name.indexOf('.') === 0) {
				basename = '';
				extension = name;
			// split extension from filename for non dirs
			} else if (mime !== 'httpd/unix-directory' && name.indexOf('.') !== -1) {
				basename = name.substr(0, name.lastIndexOf('.'));
				extension = name.substr(name.lastIndexOf('.'));
			} else {
				basename = name;
				extension = false;
			}
			var nameSpan=$('<span></span>').addClass('nametext');
			var innernameSpan = $('<span></span>').addClass('innernametext').text(basename);
			nameSpan.append(innernameSpan);
			linkElem.append(nameSpan);
			if (extension) {
				nameSpan.append($('<span></span>').addClass('extension').text(extension));
			}
			if (fileData.extraData) {
				if (fileData.extraData.charAt(0) === '/') {
					fileData.extraData = fileData.extraData.substr(1);
				}
				nameSpan.addClass('extra-data').attr('title', fileData.extraData);
				nameSpan.tooltip({placement: 'right'});
			}
			// dirs can show the number of uploaded files
			if (mime === 'httpd/unix-directory') {
				linkElem.append($('<span></span>').attr({
					'class': 'uploadtext',
					'currentUploads': 0
				}));
			}
			td.append(linkElem);
			tr.append(td);

			// size column
			if (typeof(fileData.size) !== 'undefined' && fileData.size >= 0) {
				simpleSize = humanFileSize(parseInt(fileData.size, 10), true);
				sizeColor = Math.round(160-Math.pow((fileData.size/(1024*1024)),2));
			} else {
				simpleSize = t('files', 'Pending');
			}

			td = $('<td></td>').attr({
				"class": "filesize",
				"style": 'color:rgb(' + sizeColor + ',' + sizeColor + ',' + sizeColor + ')'
			}).text(simpleSize);
			tr.append(td);

			// date column (1000 milliseconds to seconds, 60 seconds, 60 minutes, 24 hours)
			// difference in days multiplied by 5 - brightest shade for files older than 32 days (160/5)
			var modifiedColor = Math.round(((new Date()).getTime() - mtime )/1000/60/60/24*5 );
			// ensure that the brightest color is still readable
			if (modifiedColor >= '160') {
				modifiedColor = 160;
			}
			var formatted;
			var text;
			if (mtime > 0) {
				formatted = OC.Util.formatDate(mtime);
				text = OC.Util.relativeModifiedDate(mtime);
			} else {
				formatted = t('files', 'Unable to determine date');
				text = '?';
			}
			td = $('<td></td>').attr({ "class": "date" });
			td.append($('<span></span>').attr({
				"class": "modified",
				"title": formatted,
				"style": 'color:rgb('+modifiedColor+','+modifiedColor+','+modifiedColor+')'
			}).text(text)
			  .tooltip({placement: 'top'})
			);
			tr.find('.filesize').text(simpleSize);
			tr.append(td);
			return tr;
		},

		/**
		 * Adds an entry to the files array and also into the DOM
		 * in a sorted manner.
		 *
		 * @param {OC.Files.FileInfo} fileData map of file attributes
		 * @param {Object} [options] map of attributes
		 * @param {boolean} [options.updateSummary] true to update the summary
		 * after adding (default), false otherwise. Defaults to true.
		 * @param {boolean} [options.silent] true to prevent firing events like "fileActionsReady",
		 * defaults to false.
		 * @param {boolean} [options.animate] true to animate the thumbnail image after load
		 * defaults to true.
		 * @return new tr element (not appended to the table)
		 */
		add: function(fileData, options) {
			var index = -1;
			var $tr;
			var $rows;
			var $insertionPoint;
			options = _.extend({animate: true}, options || {});

			// there are three situations to cover:
			// 1) insertion point is visible on the current page
			// 2) insertion point is on a not visible page (visible after scrolling)
			// 3) insertion point is at the end of the list

			$rows = this.$fileList.children();
			index = this._findInsertionIndex(fileData);
			if (index > this.files.length) {
				index = this.files.length;
			}
			else {
				$insertionPoint = $rows.eq(index);
			}

			// is the insertion point visible ?
			if ($insertionPoint.length) {
				// only render if it will really be inserted
				$tr = this._renderRow(fileData, options);
				$insertionPoint.before($tr);
			}
			else {
				// if insertion point is after the last visible
				// entry, append
				if (index === $rows.length) {
					$tr = this._renderRow(fileData, options);
					this.$fileList.append($tr);
				}
			}

			this.isEmpty = false;
			this.files.splice(index, 0, fileData);

			if ($tr && options.animate) {
				$tr.addClass('appear transparent');
				window.setTimeout(function() {
					$tr.removeClass('transparent');
				});
			}

			if (options.scrollTo) {
				this.scrollTo(fileData.name);
			}

			// defaults to true if not defined
			if (typeof(options.updateSummary) === 'undefined' || !!options.updateSummary) {
				this.fileSummary.add(fileData, true);
				this.updateEmptyContent();
			}

			return $tr;
		},

		/**
		 * Creates a new row element based on the given attributes
		 * and returns it.
		 *
		 * @param {OC.Files.FileInfo} fileData map of file attributes
		 * @param {Object} [options] map of attributes
		 * @param {int} [options.index] index at which to insert the element
		 * @param {boolean} [options.updateSummary] true to update the summary
		 * after adding (default), false otherwise. Defaults to true.
		 * @param {boolean} [options.animate] true to animate the thumbnail image after load
		 * defaults to true.
		 * @return new tr element (not appended to the table)
		 */
		_renderRow: function(fileData, options) {
			options = options || {};
			var type = fileData.type || 'file',
				mime = fileData.mimetype,
				path = fileData.path || this.getCurrentDirectory(),
				permissions = parseInt(fileData.permissions, 10) || 0;

			if (fileData.isShareMountPoint) {
				permissions = permissions | OC.PERMISSION_UPDATE;
			}

			if (type === 'dir') {
				mime = mime || 'httpd/unix-directory';
			}
			var tr = this._createRow(
				fileData,
				options
			);
			var filenameTd = tr.find('td.filename');

			// TODO: move dragging to FileActions ?
			// enable drag only for deletable files
			if (this._dragOptions && permissions & OC.PERMISSION_DELETE) {
				filenameTd.draggable(this._dragOptions);
			}
			// allow dropping on folders
			if (this._folderDropOptions && mime === 'httpd/unix-directory') {
				tr.droppable(this._folderDropOptions);
			}

			if (options.hidden) {
				tr.addClass('hidden');
			}

			// display actions
			this.fileActions.display(filenameTd, !options.silent, this);

			if (mime !== 'httpd/unix-directory') {
				var iconDiv = filenameTd.find('.thumbnail');
				// lazy load / newly inserted td ?
				// the typeof check ensures that the default value of animate is true
				if (typeof(options.animate) === 'undefined' || !!options.animate) {
					this.lazyLoadPreview({
						path: path + '/' + fileData.name,
						mime: mime,
						etag: fileData.etag,
						callback: function(url) {
							iconDiv.css('background-image', 'url("' + url + '")');
						}
					});
				}
				else {
					// set the preview URL directly
					var urlSpec = {
							file: path + '/' + fileData.name,
							c: fileData.etag
						};
					var previewUrl = this.generatePreviewUrl(urlSpec);
					previewUrl = previewUrl.replace('(', '%28').replace(')', '%29');
					iconDiv.css('background-image', 'url("' + previewUrl + '")');
				}
			}
			return tr;
		},
		/**
		 * Returns the current directory
		 * @method getCurrentDirectory
		 * @return current directory
		 */
		getCurrentDirectory: function(){
			return this._currentDirectory || this.$el.find('#dir').val() || '/';
		},
		/**
		 * Returns the directory permissions
		 * @return permission value as integer
		 */
		getDirectoryPermissions: function() {
			return parseInt(this.$el.find('#permissions').val(), 10);
		},
		/**
		 * Changes the current directory and reload the file list.
		 * @param {string} targetDir target directory (non URL encoded)
		 * @param {boolean} [changeUrl=true] if the URL must not be changed (defaults to true)
		 * @param {boolean} [force=false] set to true to force changing directory
		 * @param {string} [fileId] optional file id, if known, to be appended in the URL
		 */
		changeDirectory: function(targetDir, changeUrl, force, fileId) {
			var self = this;
			var currentDir = this.getCurrentDirectory();
			targetDir = targetDir || '/';
			if (!force && currentDir === targetDir) {
				return;
			}
			this._setCurrentDir(targetDir, changeUrl, fileId);
			this.reload().then(function(success){
				if (!success) {
					self.changeDirectory(currentDir, true);
				}
			});
		},
		linkTo: function(dir) {
			return OC.linkTo('files', 'index.php')+"?dir="+ encodeURIComponent(dir).replace(/%2F/g, '/');
		},

		_isValidPath: function(path) {
			var sections = path.split('/');
			for (var i = 0; i < sections.length; i++) {
				if (sections[i] === '..') {
					return false;
				}
			}
			return true;
		},

		/**
		 * Sets the current directory name and updates the breadcrumb.
		 * @param targetDir directory to display
		 * @param changeUrl true to also update the URL, false otherwise (default)
		 * @param {string} [fileId] file id
		 */
		_setCurrentDir: function(targetDir, changeUrl, fileId) {
<<<<<<< HEAD
			targetDir = targetDir.replace(/\\/g, '/');
			if (!this._isValidPath(targetDir)) {
				targetDir = '/';
				changeUrl = true;
			}
=======
			targetDir = targetDir.replace(/\\/g, '/').replace(/\/\.\.\//g, '/');
>>>>>>> ed28885d
			var previousDir = this.getCurrentDirectory(),
				baseDir = OC.basename(targetDir);

			if (baseDir !== '') {
				this.setPageTitle(baseDir);
			}
			else {
				this.setPageTitle();
			}

			if (targetDir.length > 0 && targetDir[0] !== '/') {
				targetDir = '/' + targetDir;
			}
			this._currentDirectory = targetDir;

			// legacy stuff
			this.$el.find('#dir').val(targetDir);

			if (changeUrl !== false) {
				var params = {
					dir: targetDir,
					previousDir: previousDir
				};
				if (fileId) {
					params.fileId = fileId;
				}
				this.$el.trigger(jQuery.Event('changeDirectory', params));
			}
			this.breadcrumb.setDirectory(this.getCurrentDirectory());
		},
		/**
		 * Sets the current sorting and refreshes the list
		 *
		 * @param sort sort attribute name
		 * @param direction sort direction, one of "asc" or "desc"
		 * @param update true to update the list, false otherwise (default)
		 * @param persist true to save changes in the database (default)
		 */
		setSort: function(sort, direction, update, persist) {
			var comparator = FileList.Comparators[sort] || FileList.Comparators.name;
			this._sort = sort;
			this._sortDirection = (direction === 'desc')?'desc':'asc';
			this._sortComparator = comparator;

			if (direction === 'desc') {
				this._sortComparator = function(fileInfo1, fileInfo2) {
					return -comparator(fileInfo1, fileInfo2);
				};
			}
			this.$el.find('thead th .sort-indicator')
				.removeClass(this.SORT_INDICATOR_ASC_CLASS)
				.removeClass(this.SORT_INDICATOR_DESC_CLASS)
				.toggleClass('hidden', true)
				.addClass(this.SORT_INDICATOR_DESC_CLASS);

			this.$el.find('thead th.column-' + sort + ' .sort-indicator')
				.removeClass(this.SORT_INDICATOR_ASC_CLASS)
				.removeClass(this.SORT_INDICATOR_DESC_CLASS)
				.toggleClass('hidden', false)
				.addClass(direction === 'desc' ? this.SORT_INDICATOR_DESC_CLASS : this.SORT_INDICATOR_ASC_CLASS);
			if (update) {
				if (this._clientSideSort) {
					this.files.sort(this._sortComparator);
					this.setFiles(this.files);
				}
				else {
					this.reload();
				}
			}

			if (persist) {
				$.post(OC.generateUrl('/apps/files/api/v1/sorting'), {
					mode: sort,
					direction: direction
				});
			}
		},

		/**
		 * Returns list of webdav properties to request
		 */
		_getWebdavProperties: function() {
			return [].concat(this.filesClient.getPropfindProperties());
		},

		/**
		 * Reloads the file list using ajax call
		 *
		 * @return ajax call object
		 */
		reload: function() {
			this._selectedFiles = {};
			this._selectionSummary.clear();
			if (this._currentFileModel) {
				this._currentFileModel.off();
			}
			this._currentFileModel = null;
			this.$el.find('.select-all').prop('checked', false);
			this.showMask();
			this._reloadCall = this.filesClient.getFolderContents(
				this.getCurrentDirectory(), {
					includeParent: true,
					properties: this._getWebdavProperties()
				}
			);
			if (this._detailsView) {
				// close sidebar
				this._updateDetailsView(null);
			}
			var callBack = this.reloadCallback.bind(this);
			return this._reloadCall.then(callBack, callBack);
		},
		reloadCallback: function(status, result) {
			delete this._reloadCall;
			this.hideMask();

			if (status === 401) {
				return false;
			}

			// Firewall Blocked request?
			if (status === 403) {
				// Go home
				this.changeDirectory('/');
				OC.Notification.showTemporary(t('files', 'This operation is forbidden'));
				return false;
			}

			// Did share service die or something else fail?
			if (status === 500) {
				// Go home
				this.changeDirectory('/');
				OC.Notification.showTemporary(
					t('files', 'This directory is unavailable, please check the logs or contact the administrator')
				);
				return false;
			}

			if (status === 503) {
				// Go home
				if (this.getCurrentDirectory() !== '/') {
					this.changeDirectory('/');
					// TODO: read error message from exception
					OC.Notification.showTemporary(
						t('files', 'Storage not available')
					);
				}
				return false;
			}

			if (status === 404 || status === 405) {
				// go back home
				this.changeDirectory('/');
				return false;
			}
			// aborted ?
			if (status === 0){
				return true;
			}

			// TODO: parse remaining quota from PROPFIND response
			this.updateStorageStatistics(true);

			// first entry is the root
			this.dirInfo = result.shift();

			if (this.dirInfo.permissions) {
				this.setDirectoryPermissions(this.dirInfo.permissions);
			}

			result.sort(this._sortComparator);
			this.setFiles(result);

			if (this.dirInfo) {
				var newFileId = this.dirInfo.id;
				// update fileid in URL
				var params = {
					dir: this.getCurrentDirectory()
				};
				if (newFileId) {
					params.fileId = newFileId;
				}
				this.$el.trigger(jQuery.Event('afterChangeDirectory', params));
			}
			return true;
		},

		updateStorageStatistics: function(force) {
			OCA.Files.Files.updateStorageStatistics(this.getCurrentDirectory(), force);
		},

		/**
		 * @deprecated do not use nor override
		 */
		getAjaxUrl: function(action, params) {
			return OCA.Files.Files.getAjaxUrl(action, params);
		},

		getDownloadUrl: function(files, dir, isDir) {
			return OCA.Files.Files.getDownloadUrl(files, dir || this.getCurrentDirectory(), isDir);
		},

		/**
		 * Generates a preview URL based on the URL space.
		 * @param urlSpec attributes for the URL
		 * @param {int} urlSpec.x width
		 * @param {int} urlSpec.y height
		 * @param {String} urlSpec.file path to the file
		 * @return preview URL
		 */
		generatePreviewUrl: function(urlSpec) {
			urlSpec = urlSpec || {};
			if (!urlSpec.x) {
				urlSpec.x = this.$table.data('preview-x') || 32;
			}
			if (!urlSpec.y) {
				urlSpec.y = this.$table.data('preview-y') || 32;
			}
			urlSpec.x *= window.devicePixelRatio;
			urlSpec.y *= window.devicePixelRatio;
			urlSpec.x = Math.ceil(urlSpec.x);
			urlSpec.y = Math.ceil(urlSpec.y);
			urlSpec.forceIcon = 0;
			return OC.generateUrl('/core/preview.png?') + $.param(urlSpec);
		},

		/**
		 * Lazy load a file's preview.
		 *
		 * @param path path of the file
		 * @param mime mime type
		 * @param callback callback function to call when the image was loaded
		 * @param etag file etag (for caching)
		 */
		lazyLoadPreview : function(options) {
			var self = this;
			var path = options.path;
			var mime = options.mime;
			var ready = options.callback;
			var etag = options.etag;

			// get mime icon url
			var iconURL = OC.MimeType.getIconUrl(mime);
			var previewURL,
				urlSpec = {};
			ready(iconURL); // set mimeicon URL

			urlSpec.file = OCA.Files.Files.fixPath(path);
			if (options.x) {
				urlSpec.x = options.x;
			}
			if (options.y) {
				urlSpec.y = options.y;
			}
			if (options.a) {
				urlSpec.a = options.a;
			}
			if (options.mode) {
				urlSpec.mode = options.mode;
			}

			if (etag){
				// use etag as cache buster
				urlSpec.c = etag;
			}

			previewURL = self.generatePreviewUrl(urlSpec);
			previewURL = previewURL.replace('(', '%28');
			previewURL = previewURL.replace(')', '%29');

			// preload image to prevent delay
			// this will make the browser cache the image
			var img = new Image();
			img.onload = function(){
				// if loading the preview image failed (no preview for the mimetype) then img.width will < 5
				if (img.width > 5) {
					ready(previewURL, img);
				} else if (options.error) {
					options.error();
				}
			};
			if (options.error) {
				img.onerror = options.error;
			}
			img.src = previewURL;
		},

		/**
		 * @deprecated
		 */
		setDirectoryPermissions: function(permissions) {
			var isCreatable = (permissions & OC.PERMISSION_CREATE) !== 0;
			this.$el.find('#permissions').val(permissions);
			this.$el.find('.creatable').toggleClass('hidden', !isCreatable);
			this.$el.find('.notCreatable').toggleClass('hidden', isCreatable);
		},
		/**
		 * Shows/hides action buttons
		 *
		 * @param show true for enabling, false for disabling
		 */
		showActions: function(show){
			this.$el.find('.actions,#file_action_panel').toggleClass('hidden', !show);
			if (show){
				// make sure to display according to permissions
				var permissions = this.getDirectoryPermissions();
				var isCreatable = (permissions & OC.PERMISSION_CREATE) !== 0;
				this.$el.find('.creatable').toggleClass('hidden', !isCreatable);
				this.$el.find('.notCreatable').toggleClass('hidden', isCreatable);
				// remove old style breadcrumbs (some apps might create them)
				this.$el.find('#controls .crumb').remove();
				// refresh breadcrumbs in case it was replaced by an app
				this.breadcrumb.render();
			}
			else{
				this.$el.find('.creatable, .notCreatable').addClass('hidden');
			}
		},
		/**
		 * Enables/disables viewer mode.
		 * In viewer mode, apps can embed themselves under the controls bar.
		 * In viewer mode, the actions of the file list will be hidden.
		 * @param show true for enabling, false for disabling
		 */
		setViewerMode: function(show){
			this.showActions(!show);
			this.$el.find('#filestable').toggleClass('hidden', show);
			this.$el.trigger(new $.Event('changeViewerMode', {viewerModeEnabled: show}));
		},
		/**
		 * Removes a file entry from the list
		 * @param name name of the file to remove
		 * @param {Object} [options] map of attributes
		 * @param {boolean} [options.updateSummary] true to update the summary
		 * after removing, false otherwise. Defaults to true.
		 * @return deleted element
		 */
		remove: function(name, options){
			options = options || {};
			var fileEl = this.findFileEl(name);
			var fileId = fileEl.data('id');
			var index = fileEl.index();
			if (!fileEl.length) {
				return null;
			}
			if (this._selectedFiles[fileId]) {
				// remove from selection first
				this._selectFileEl(fileEl, false);
				this.updateSelectionSummary();
			}
			if (this._dragOptions && (fileEl.data('permissions') & OC.PERMISSION_DELETE)) {
				// file is only draggable when delete permissions are set
				fileEl.find('td.filename').draggable('destroy');
			}
			this.files.splice(index, 1);
			if (this._currentFileModel && this._currentFileModel.get('id') === fileId) {
				// Note: in the future we should call destroy() directly on the model
				// and the model will take care of the deletion.
				// Here we only trigger the event to notify listeners that
				// the file was removed.
				this._currentFileModel.trigger('destroy');
				this._updateDetailsView(null);
			}
			fileEl.remove();
			// TODO: improve performance on batch update
			this.isEmpty = !this.files.length;
			if (typeof(options.updateSummary) === 'undefined' || !!options.updateSummary) {
				this.updateEmptyContent();
				this.fileSummary.remove({type: fileEl.attr('data-type'), size: fileEl.attr('data-size')}, true);
			}

			var lastIndex = this.$fileList.children().length;
			// if there are less elements visible than one page
			// but there are still pending elements in the array,
			// then directly append the next page
			if (lastIndex < this.files.length && lastIndex < this.pageSize()) {
				this._nextPage(true);
			}

			return fileEl;
		},
		/**
		 * Finds the index of the row before which the given
		 * fileData should be inserted, considering the current
		 * sorting
		 *
		 * @param {OC.Files.FileInfo} fileData file info
		 */
		_findInsertionIndex: function(fileData) {
			var index = 0;
			while (index < this.files.length && this._sortComparator(fileData, this.files[index]) > 0) {
				index++;
			}
			return index;
		},
		/**
		 * Moves a file to a given target folder.
		 *
		 * @param fileNames array of file names to move
		 * @param targetPath absolute target path
		 */
		move: function(fileNames, targetPath) {
			var self = this;
			var dir = this.getCurrentDirectory();
			if (dir.charAt(dir.length - 1) !== '/') {
				dir += '/';
			}
			var target = OC.basename(targetPath);
			if (!_.isArray(fileNames)) {
				fileNames = [fileNames];
			}
			_.each(fileNames, function(fileName) {
				var $tr = self.findFileEl(fileName);
				self.showFileBusyState($tr, true);
				if (targetPath.charAt(targetPath.length - 1) !== '/') {
					// make sure we move the files into the target dir,
					// not overwrite it
					targetPath = targetPath + '/';
				}
				self.filesClient.move(dir + fileName, targetPath + fileName)
					.done(function() {
						// if still viewing the same directory
						if (OC.joinPaths(self.getCurrentDirectory(), '/') === dir) {
							// recalculate folder size
							var oldFile = self.findFileEl(target);
							var newFile = self.findFileEl(fileName);
							var oldSize = oldFile.data('size');
							var newSize = oldSize + newFile.data('size');
							oldFile.data('size', newSize);
							oldFile.find('td.filesize').text(OC.Util.humanFileSize(newSize));

							// TODO: also update entry in FileList.files
							self.remove(fileName);
						}
					})
					.fail(function(status) {
						if (status === 412) {
							// TODO: some day here we should invoke the conflict dialog
							OC.Notification.showTemporary(
								t('files', 'Could not move "{file}", target exists', {file: fileName})
							);
						} else {
							OC.Notification.showTemporary(
								t('files', 'Could not move "{file}"', {file: fileName})
							);
						}
					})
					.always(function() {
						self.showFileBusyState($tr, false);
					});
			});

		},

		/**
		 * Updates the given row with the given file info
		 *
		 * @param {Object} $tr row element
		 * @param {OCA.Files.FileInfo} fileInfo file info
		 * @param {Object} options options
		 *
		 * @return {Object} new row element
		 */
		updateRow: function($tr, fileInfo, options) {
			this.files.splice($tr.index(), 1);
			$tr.remove();
			options = _.extend({silent: true}, options);
			options = _.extend(options, {updateSummary: false});
			$tr = this.add(fileInfo, options);
			this.$fileList.trigger($.Event('fileActionsReady', {fileList: this, $files: $tr}));
			return $tr;
		},

		/**
		 * Triggers file rename input field for the given file name.
		 * If the user enters a new name, the file will be renamed.
		 *
		 * @param oldName file name of the file to rename
		 */
		rename: function(oldName) {
			var self = this;
			var tr, td, input, form;
			tr = this.findFileEl(oldName);
			var oldFileInfo = this.files[tr.index()];
			tr.data('renaming',true);
			td = tr.children('td.filename');
			input = $('<input type="text" class="filename"/>').val(oldName);
			form = $('<form></form>');
			form.append(input);
			td.children('a.name').hide();
			td.append(form);
			input.focus();
			//preselect input
			var len = input.val().lastIndexOf('.');
			if ( len === -1 ||
				tr.data('type') === 'dir' ) {
				len = input.val().length;
			}
			input.selectRange(0, len);
			var checkInput = function () {
				var filename = input.val();
				if (filename !== oldName) {
					// Files.isFileNameValid(filename) throws an exception itself
					OCA.Files.Files.isFileNameValid(filename);
					if (self.inList(filename)) {
						throw t('files', '{newName} already exists', {newName: filename});
					}
				}
				return true;
			};

			function restore() {
				input.tooltip('hide');
				tr.data('renaming',false);
				form.remove();
				td.children('a.name').show();
			}

			function updateInList(fileInfo) {
				self.updateRow(tr, fileInfo);
				self._updateDetailsView(fileInfo.name, false);
			}

			// TODO: too many nested blocks, move parts into functions
			form.submit(function(event) {
				event.stopPropagation();
				event.preventDefault();
				if (input.hasClass('error')) {
					return;
				}

				try {
					var newName = input.val();
					input.tooltip('hide');
					form.remove();

					if (newName !== oldName) {
						checkInput();
						// mark as loading (temp element)
						self.showFileBusyState(tr, true);
						tr.attr('data-file', newName);
						var basename = newName;
						if (newName.indexOf('.') > 0 && tr.data('type') !== 'dir') {
							basename = newName.substr(0, newName.lastIndexOf('.'));
						}
						td.find('a.name span.nametext').text(basename);
						td.children('a.name').show();

						var path = tr.attr('data-path') || self.getCurrentDirectory();
						self.filesClient.move(OC.joinPaths(path, oldName), OC.joinPaths(path, newName))
							.done(function() {
								oldFileInfo.name = newName;
								updateInList(oldFileInfo);
							})
							.fail(function(status) {
								// TODO: 409 means current folder does not exist, redirect ?
								if (status === 404) {
									// source not found, so remove it from the list
									OC.Notification.showTemporary(
										t(
											'files',
											'Could not rename "{fileName}", it does not exist any more',
											{fileName: oldName}
										)
									);
									self.remove(newName, {updateSummary: true});
									return;
								} else if (status === 412) {
									// target exists
									OC.Notification.showTemporary(
										t(
											'files',
											'The name "{targetName}" is already used in the folder "{dir}". Please choose a different name.',
											{
												targetName: newName,
												dir: self.getCurrentDirectory()
											}
										)
									);
								} else {
									// restore the item to its previous state
									OC.Notification.showTemporary(
										t('files', 'Could not rename "{fileName}"', {fileName: oldName})
									);
								}
								updateInList(oldFileInfo);
							});
					} else {
						// add back the old file info when cancelled
						self.files.splice(tr.index(), 1);
						tr.remove();
						tr = self.add(oldFileInfo, {updateSummary: false, silent: true});
						self.$fileList.trigger($.Event('fileActionsReady', {fileList: self, $files: $(tr)}));
					}
				} catch (error) {
					input.attr('title', error);
					input.tooltip({placement: 'right', trigger: 'manual'});
					input.tooltip('show');
					input.addClass('error');
				}
				return false;
			});
			input.keyup(function(event) {
				// verify filename on typing
				try {
					checkInput();
					input.tooltip('hide');
					input.removeClass('error');
				} catch (error) {
					input.attr('title', error);
					input.tooltip({placement: 'right', trigger: 'manual'});
					input.tooltip('show');
					input.addClass('error');
				}
				if (event.keyCode === 27) {
					restore();
				}
			});
			input.click(function(event) {
				event.stopPropagation();
				event.preventDefault();
			});
			input.blur(function() {
				form.trigger('submit');
			});
		},

		/**
		 * Create an empty file inside the current directory.
		 *
		 * @param {string} name name of the file
		 *
		 * @return {Promise} promise that will be resolved after the
		 * file was created
		 *
		 * @since 8.2
		 */
		createFile: function(name) {
			var self = this;
			var deferred = $.Deferred();
			var promise = deferred.promise();

			OCA.Files.Files.isFileNameValid(name);

			if (this.lastAction) {
				this.lastAction();
			}

			name = this.getUniqueName(name);
			var targetPath = this.getCurrentDirectory() + '/' + name;

			self.filesClient.putFileContents(
					targetPath,
					'',
					{
						contentType: 'text/plain',
						overwrite: true
					}
				)
				.done(function() {
					// TODO: error handling / conflicts
					self.filesClient.getFileInfo(
							targetPath, {
								properties: self._getWebdavProperties()
							}
						)
						.then(function(status, data) {
							self.add(data, {animate: true, scrollTo: true});
							deferred.resolve(status, data);
						})
						.fail(function(status) {
							OC.Notification.showTemporary(t('files', 'Could not create file "{file}"', {file: name}));
							deferred.reject(status);
						});
				})
				.fail(function(status) {
					if (status === 412) {
						OC.Notification.showTemporary(
							t('files', 'Could not create file "{file}" because it already exists', {file: name})
						);
					} else {
						OC.Notification.showTemporary(t('files', 'Could not create file "{file}"', {file: name}));
					}
					deferred.reject(status);
				});

			return promise;
		},

		/**
		 * Create a directory inside the current directory.
		 *
		 * @param {string} name name of the directory
		 *
		 * @return {Promise} promise that will be resolved after the
		 * directory was created
		 *
		 * @since 8.2
		 */
		createDirectory: function(name) {
			var self = this;
			var deferred = $.Deferred();
			var promise = deferred.promise();

			OCA.Files.Files.isFileNameValid(name);

			if (this.lastAction) {
				this.lastAction();
			}

			name = this.getUniqueName(name);
			var targetPath = this.getCurrentDirectory() + '/' + name;

			this.filesClient.createDirectory(targetPath)
				.done(function(createStatus) {
					self.filesClient.getFileInfo(
							targetPath, {
								properties: self._getWebdavProperties()
							}
						)
						.done(function(status, data) {
							self.add(data, {animate: true, scrollTo: true});
							deferred.resolve(status, data);
						})
						.fail(function() {
							OC.Notification.showTemporary(t('files', 'Could not create folder "{dir}"', {dir: name}));
							deferred.reject(createStatus);
						});
				})
				.fail(function(createStatus) {
					// method not allowed, folder might exist already
					if (createStatus === 405) {
						self.filesClient.getFileInfo(
								targetPath, {
									properties: self._getWebdavProperties()
								}
							)
							.done(function(status, data) {
								// add it to the list, for completeness
								self.add(data, {animate: true, scrollTo: true});
								OC.Notification.showTemporary(
									t('files', 'Could not create folder "{dir}" because it already exists', {dir: name})
								);
								// still consider a failure
								deferred.reject(createStatus, data);
							})
							.fail(function() {
								OC.Notification.showTemporary(
									t('files', 'Could not create folder "{dir}"', {dir: name})
								);
								deferred.reject(status);
							});
					} else {
						OC.Notification.showTemporary(t('files', 'Could not create folder "{dir}"', {dir: name}));
						deferred.reject(createStatus);
					}
				});

			return promise;
		},

		/**
		 * Returns whether the given file name exists in the list
		 *
		 * @param {string} file file name
		 *
		 * @return {bool} true if the file exists in the list, false otherwise
		 */
		inList:function(file) {
			return this.findFile(file);
		},

		/**
		 * Shows busy state on a given file row or multiple
		 *
		 * @param {string|Array.<string>} files file name or array of file names
		 * @param {bool} [busy=true] busy state, true for busy, false to remove busy state
		 *
		 * @since 8.2
		 */
		showFileBusyState: function(files, state) {
			var self = this;
			if (!_.isArray(files) && !files.is) {
				files = [files];
			}

			if (_.isUndefined(state)) {
				state = true;
			}

			_.each(files, function(fileName) {
				// jquery element already ?
				var $tr;
				if (_.isString(fileName)) {
					$tr = self.findFileEl(fileName);
				} else {
					$tr = $(fileName);
				}

				var $thumbEl = $tr.find('.thumbnail');
				$tr.toggleClass('busy', state);

				if (state) {
					$thumbEl.attr('data-oldimage', $thumbEl.css('background-image'));
					$thumbEl.css('background-image', 'url('+ OC.imagePath('core', 'loading.gif') + ')');
				} else {
					$thumbEl.css('background-image', $thumbEl.attr('data-oldimage'));
					$thumbEl.removeAttr('data-oldimage');
				}
			});
		},

		/**
		 * Delete the given files from the given dir
		 * @param files file names list (without path)
		 * @param dir directory in which to delete the files, defaults to the current
		 * directory
		 */
		do_delete:function(files, dir) {
			var self = this;
			if (files && files.substr) {
				files=[files];
			}
			if (!files) {
				// delete all files in directory
				files = _.pluck(this.files, 'name');
			}
			if (files) {
				this.showFileBusyState(files, true);
			}
			// Finish any existing actions
			if (this.lastAction) {
				this.lastAction();
			}

			dir = dir || this.getCurrentDirectory();

			function removeFromList(file) {
				var fileEl = self.remove(file, {updateSummary: false});
				// FIXME: not sure why we need this after the
				// element isn't even in the DOM any more
				fileEl.find('.selectCheckBox').prop('checked', false);
				fileEl.removeClass('selected');
				self.fileSummary.remove({type: fileEl.attr('data-type'), size: fileEl.attr('data-size')});
				// TODO: this info should be returned by the ajax call!
				self.updateEmptyContent();
				self.fileSummary.update();
				self.updateSelectionSummary();
				// FIXME: don't repeat this, do it once all files are done
				self.updateStorageStatistics();
			}

			_.each(files, function(file) {
				self.filesClient.remove(dir + '/' + file)
					.done(function() {
						removeFromList(file);
					})
					.fail(function(status) {
						if (status === 404) {
							// the file already did not exist, remove it from the list
							removeFromList(file);
						} else {
							// only reset the spinner for that one file
							OC.Notification.showTemporary(
									t('files', 'Error deleting file "{fileName}".', {fileName: file}),
									{timeout: 10}
							);
							var deleteAction = self.findFileEl(file).find('.action.delete');
							deleteAction.removeClass('icon-loading-small').addClass('icon-delete');
							self.showFileBusyState(files, false);
						}
					});
			});
		},
		/**
		 * Creates the file summary section
		 */
		_createSummary: function() {
			var $tr = $('<tr class="summary"></tr>');
			this.$el.find('tfoot').append($tr);

			return new OCA.Files.FileSummary($tr);
		},
		updateEmptyContent: function() {
			var permissions = this.getDirectoryPermissions();
			var isCreatable = (permissions & OC.PERMISSION_CREATE) !== 0;
			this.$el.find('#emptycontent').toggleClass('hidden', !this.isEmpty);
			this.$el.find('#emptycontent .uploadmessage').toggleClass('hidden', !isCreatable || !this.isEmpty);
			this.$el.find('#filestable thead th').toggleClass('hidden', this.isEmpty);
		},
		/**
		 * Shows the loading mask.
		 *
		 * @see OCA.Files.FileList#hideMask
		 */
		showMask: function() {
			// in case one was shown before
			var $mask = this.$el.find('.mask');
			if ($mask.exists()) {
				return;
			}

			this.$table.addClass('hidden');
			this.$el.find('#emptycontent').addClass('hidden');

			$mask = $('<div class="mask transparent"></div>');

			$mask.css('background-image', 'url('+ OC.imagePath('core', 'loading.gif') + ')');
			$mask.css('background-repeat', 'no-repeat');
			this.$el.append($mask);

			$mask.removeClass('transparent');
		},
		/**
		 * Hide the loading mask.
		 * @see OCA.Files.FileList#showMask
		 */
		hideMask: function() {
			this.$el.find('.mask').remove();
			this.$table.removeClass('hidden');
		},
		scrollTo:function(file) {
			if (!_.isArray(file)) {
				file = [file];
			}
			this.highlightFiles(file, function($tr) {
				$tr.addClass('searchresult');
				$tr.one('hover', function() {
					$tr.removeClass('searchresult');
				});
			});
		},
		/**
		 * @deprecated use setFilter(filter)
		 */
		filter:function(query) {
			this.setFilter('');
		},
		/**
		 * @deprecated use setFilter('')
		 */
		unfilter:function() {
			this.setFilter('');
		},
		/**
		 * hide files matching the given filter
		 * @param filter
		 */
		setFilter:function(filter) {
			var total = 0;
			if (this._filter === filter) {
				return;
			}
			this._filter = filter;
			this.fileSummary.setFilter(filter, this.files);
			total = this.fileSummary.getTotal();
			if (!this.$el.find('.mask').exists()) {
				this.hideIrrelevantUIWhenNoFilesMatch();
			}

			var visibleCount = 0;
			filter = filter.toLowerCase();

			function filterRows(tr) {
				var $e = $(tr);
				if ($e.data('file').toString().toLowerCase().indexOf(filter) === -1) {
					$e.addClass('hidden');
				} else {
					visibleCount++;
					$e.removeClass('hidden');
				}
			}

			var $trs = this.$fileList.find('tr');
			do {
				_.each($trs, filterRows);
				if (visibleCount < total) {
					$trs = this._nextPage(false);
				}
			} while (visibleCount < total && $trs.length > 0);

			this.$container.trigger('scroll');
		},
		hideIrrelevantUIWhenNoFilesMatch:function() {
			if (this._filter && this.fileSummary.summary.totalDirs + this.fileSummary.summary.totalFiles === 0) {
				this.$el.find('#filestable thead th').addClass('hidden');
				this.$el.find('#emptycontent').addClass('hidden');
				$('#searchresults').addClass('filter-empty');
				$('#searchresults .emptycontent').addClass('emptycontent-search');
				if ( $('#searchresults').length === 0 || $('#searchresults').hasClass('hidden') ) {
					this.$el.find('.nofilterresults').removeClass('hidden').
						find('p').text(t('files', "No entries in this folder match '{filter}'", {filter:this._filter},  null, {'escape': false}));
				}
			} else {
				$('#searchresults').removeClass('filter-empty');
				$('#searchresults .emptycontent').removeClass('emptycontent-search');
				this.$el.find('#filestable thead th').toggleClass('hidden', this.isEmpty);
				if (!this.$el.find('.mask').exists()) {
					this.$el.find('#emptycontent').toggleClass('hidden', !this.isEmpty);
				}
				this.$el.find('.nofilterresults').addClass('hidden');
			}
		},
		/**
		 * get the current filter
		 * @param filter
		 */
		getFilter:function(filter) {
			return this._filter;
		},
		/**
		 * update the search object to use this filelist when filtering
		 */
		updateSearch:function() {
			if (OCA.Search.files) {
				OCA.Search.files.setFileList(this);
			}
			if (OC.Search) {
				OC.Search.clear();
			}
		},
		/**
		 * Update UI based on the current selection
		 */
		updateSelectionSummary: function() {
			var summary = this._selectionSummary.summary;
			var selection;

			if (summary.totalFiles === 0 && summary.totalDirs === 0) {
				this.$el.find('#headerName a.name>span:first').text(t('files','Name'));
				this.$el.find('#headerSize a>span:first').text(t('files','Size'));
				this.$el.find('#modified a>span:first').text(t('files','Modified'));
				this.$el.find('table').removeClass('multiselect');
				this.$el.find('.selectedActions').addClass('hidden');
			}
			else {
				this.$el.find('.selectedActions').removeClass('hidden');
				this.$el.find('#headerSize a>span:first').text(OC.Util.humanFileSize(summary.totalSize));

				var directoryInfo = n('files', '%n folder', '%n folders', summary.totalDirs);
				var fileInfo = n('files', '%n file', '%n files', summary.totalFiles);

				if (summary.totalDirs > 0 && summary.totalFiles > 0) {
					var selectionVars = {
						dirs: directoryInfo,
						files: fileInfo
					};
					selection = t('files', '{dirs} and {files}', selectionVars);
				} else if (summary.totalDirs > 0) {
					selection = directoryInfo;
				} else {
					selection = fileInfo;
				}

				this.$el.find('#headerName a.name>span:first').text(selection);
				this.$el.find('#modified a>span:first').text('');
				this.$el.find('table').addClass('multiselect');
				this.$el.find('.delete-selected').toggleClass('hidden', !this.isSelectedDeletable());
			}
		},

		/**
		 * Check whether all selected files are deletable
		 */
		isSelectedDeletable: function() {
			return _.reduce(this.getSelectedFiles(), function(deletable, file) {
				return deletable && (file.permissions & OC.PERMISSION_DELETE);
			}, true);
		},

		/**
		 * Returns whether all files are selected
		 * @return true if all files are selected, false otherwise
		 */
		isAllSelected: function() {
			return this.$el.find('.select-all').prop('checked');
		},

		/**
		 * Returns the file info of the selected files
		 *
		 * @return array of file names
		 */
		getSelectedFiles: function() {
			return _.values(this._selectedFiles);
		},

		getUniqueName: function(name) {
			if (this.findFileEl(name).exists()) {
				var numMatch;
				var parts=name.split('.');
				var extension = "";
				if (parts.length > 1) {
					extension=parts.pop();
				}
				var base=parts.join('.');
				numMatch=base.match(/\((\d+)\)/);
				var num=2;
				if (numMatch && numMatch.length>0) {
					num=parseInt(numMatch[numMatch.length-1], 10)+1;
					base=base.split('(');
					base.pop();
					base=$.trim(base.join('('));
				}
				name=base+' ('+num+')';
				if (extension) {
					name = name+'.'+extension;
				}
				// FIXME: ugly recursion
				return this.getUniqueName(name);
			}
			return name;
		},

		/**
		 * Shows a "permission denied" notification
		 */
		_showPermissionDeniedNotification: function() {
			var message = t('core', 'You don’t have permission to upload or create files here');
			OC.Notification.showTemporary(message);
		},

		/**
		 * Setup file upload events related to the file-upload plugin
		 */
		setupUploadEvents: function() {
			var self = this;

			// handle upload events
			var fileUploadStart = this.$el;
			var delegatedElement = '#file_upload_start';

			// detect the progress bar resize
			fileUploadStart.on('resized', this._onResize);

			fileUploadStart.on('fileuploaddrop', delegatedElement, function(e, data) {
				OC.Upload.log('filelist handle fileuploaddrop', e, data);

				if (self.$el.hasClass('hidden')) {
					// do not upload to invisible lists
					return false;
				}

				var dropTarget = $(e.delegatedEvent.target);

				// check if dropped inside this container and not another one
				if (dropTarget.length
					&& !self.$el.is(dropTarget) // dropped on list directly
					&& !self.$el.has(dropTarget).length // dropped inside list
					&& !dropTarget.is(self.$container) // dropped on main container
					) {
					return false;
				}

				// find the closest tr or crumb to use as target
				dropTarget = dropTarget.closest('tr, .crumb');

				// if dropping on tr or crumb, drag&drop upload to folder
				if (dropTarget && (dropTarget.data('type') === 'dir' ||
					dropTarget.hasClass('crumb'))) {

					// remember as context
					data.context = dropTarget;

					// if permissions are specified, only allow if create permission is there
					var permissions = dropTarget.data('permissions');
					if (!_.isUndefined(permissions) && (permissions & OC.PERMISSION_CREATE) === 0) {
						self._showPermissionDeniedNotification();
						return false;
					}
					var dir = dropTarget.data('file');
					// if from file list, need to prepend parent dir
					if (dir) {
						var parentDir = self.getCurrentDirectory();
						if (parentDir[parentDir.length - 1] !== '/') {
							parentDir += '/';
						}
						dir = parentDir + dir;
					}
					else{
						// read full path from crumb
						dir = dropTarget.data('dir') || '/';
					}

					// add target dir
					data.targetDir = dir;
				} else {
					// we are dropping somewhere inside the file list, which will
					// upload the file to the current directory
					data.targetDir = self.getCurrentDirectory();

					// cancel uploads to current dir if no permission
					var isCreatable = (self.getDirectoryPermissions() & OC.PERMISSION_CREATE) !== 0;
					if (!isCreatable) {
						self._showPermissionDeniedNotification();
						return false;
					}
				}
			});
			fileUploadStart.on('fileuploadadd', function(e, data) {
				OC.Upload.log('filelist handle fileuploadadd', e, data);

				//finish delete if we are uploading a deleted file
				if (self.deleteFiles && self.deleteFiles.indexOf(data.files[0].name)!==-1) {
					self.finishDelete(null, true); //delete file before continuing
				}

				// add ui visualization to existing folder
				if (data.context && data.context.data('type') === 'dir') {
					// add to existing folder

					// update upload counter ui
					var uploadText = data.context.find('.uploadtext');
					var currentUploads = parseInt(uploadText.attr('currentUploads'), 10);
					currentUploads += 1;
					uploadText.attr('currentUploads', currentUploads);

					var translatedText = n('files', 'Uploading %n file', 'Uploading %n files', currentUploads);
					if (currentUploads === 1) {
						self.showFileBusyState(uploadText.closest('tr'), true);
						uploadText.text(translatedText);
						uploadText.show();
					} else {
						uploadText.text(translatedText);
					}
				}

			});
			/*
			 * when file upload done successfully add row to filelist
			 * update counter when uploading to sub folder
			 */
			fileUploadStart.on('fileuploaddone', function(e, data) {
				OC.Upload.log('filelist handle fileuploaddone', e, data);

				var response;
				if (typeof data.result === 'string') {
					response = data.result;
				} else {
					// fetch response from iframe
					response = data.result[0].body.innerText;
				}
				var result = JSON.parse(response);

				if (typeof result[0] !== 'undefined' && result[0].status === 'success') {
					var file = result[0];
					var size = 0;

					if (data.context && data.context.data('type') === 'dir') {

						// update upload counter ui
						var uploadText = data.context.find('.uploadtext');
						var currentUploads = parseInt(uploadText.attr('currentUploads'), 10);
						currentUploads -= 1;
						uploadText.attr('currentUploads', currentUploads);
						var translatedText = n('files', 'Uploading %n file', 'Uploading %n files', currentUploads);
						if (currentUploads === 0) {
							self.showFileBusyState(uploadText.closest('tr'), false);
							uploadText.text(translatedText);
							uploadText.hide();
						} else {
							uploadText.text(translatedText);
						}

						// update folder size
						size = parseInt(data.context.data('size'), 10);
						size += parseInt(file.size, 10);
						data.context.attr('data-size', size);
						data.context.find('td.filesize').text(humanFileSize(size));
					} else {
						// only append new file if uploaded into the current folder
						if (file.directory !== self.getCurrentDirectory()) {
							// Uploading folders actually uploads a list of files
							// for which the target directory (file.directory) might lie deeper
							// than the current directory

							var fileDirectory = file.directory.replace('/','').replace(/\/$/, "");
							var currentDirectory = self.getCurrentDirectory().replace('/','').replace(/\/$/, "") + '/';

							if (currentDirectory !== '/') {
								// abort if fileDirectory does not start with current one
								if (fileDirectory.indexOf(currentDirectory) !== 0) {
									return;
								}

								// remove the current directory part
								fileDirectory = fileDirectory.substr(currentDirectory.length);
							}

							// only take the first section of the path
							fileDirectory = fileDirectory.split('/');

							var fd;
							// if the first section exists / is a subdir
							if (fileDirectory.length) {
								fileDirectory = fileDirectory[0];

								// See whether it is already in the list
								fd = self.findFileEl(fileDirectory);
								if (fd.length === 0) {
									var dir = {
										name: fileDirectory,
										type: 'dir',
										mimetype: 'httpd/unix-directory',
										permissions: file.permissions,
										size: 0,
										id: file.parentId
									};
									fd = self.add(dir, {insert: true});
								}

								// update folder size
								size = parseInt(fd.attr('data-size'), 10);
								size += parseInt(file.size, 10);
								fd.attr('data-size', size);
								fd.find('td.filesize').text(OC.Util.humanFileSize(size));
							}

							return;
						}

						// add as stand-alone row to filelist
						size = t('files', 'Pending');
						if (data.files[0].size>=0) {
							size=data.files[0].size;
						}
						//should the file exist in the list remove it
						self.remove(file.name);

						// create new file context
						data.context = self.add(file, {animate: true});
					}
				}
			});
			fileUploadStart.on('fileuploadstop', function() {
				OC.Upload.log('filelist handle fileuploadstop');

				//cleanup uploading to a dir
				var uploadText = self.$fileList.find('tr .uploadtext');
				self.showFileBusyState(uploadText.closest('tr'), false);
				uploadText.fadeOut();
				uploadText.attr('currentUploads', 0);

				self.updateStorageStatistics();
			});
			fileUploadStart.on('fileuploadfail', function(e, data) {
				OC.Upload.log('filelist handle fileuploadfail', e, data);

				//if user pressed cancel hide upload chrome
				if (data.errorThrown === 'abort') {
					//cleanup uploading to a dir
					var uploadText = self.$fileList.find('tr .uploadtext');
					self.showFileBusyState(uploadText.closest('tr'), false);
					uploadText.fadeOut();
					uploadText.attr('currentUploads', 0);
				}
				self.updateStorageStatistics();
			});

		},

		/**
		 * Scroll to the last file of the given list
		 * Highlight the list of files
		 * @param files array of filenames,
		 * @param {Function} [highlightFunction] optional function
		 * to be called after the scrolling is finished
		 */
		highlightFiles: function(files, highlightFunction) {
			// Detection of the uploaded element
			var filename = files[files.length - 1];
			var $fileRow = this.findFileEl(filename);

			while(!$fileRow.exists() && this._nextPage(false) !== false) { // Checking element existence
				$fileRow = this.findFileEl(filename);
			}

			if (!$fileRow.exists()) { // Element not present in the file list
				return;
			}

			var currentOffset = this.$container.scrollTop();
			var additionalOffset = this.$el.find("#controls").height()+this.$el.find("#controls").offset().top;

			// Animation
			var _this = this;
			var $scrollContainer = this.$container;
			if ($scrollContainer[0] === window) {
				// need to use "body" to animate scrolling
				// when the scroll container is the window
				$scrollContainer = $('body');
			}
			$scrollContainer.animate({
				// Scrolling to the top of the new element
				scrollTop: currentOffset + $fileRow.offset().top - $fileRow.height() * 2 - additionalOffset
			}, {
				duration: 500,
				complete: function() {
					// Highlighting function
					var highlightRow = highlightFunction;

					if (!highlightRow) {
						highlightRow = function($fileRow) {
							$fileRow.addClass("highlightUploaded");
							setTimeout(function() {
								$fileRow.removeClass("highlightUploaded");
							}, 2500);
						};
					}

					// Loop over uploaded files
					for(var i=0; i<files.length; i++) {
						var $fileRow = _this.findFileEl(files[i]);

						if($fileRow.length !== 0) { // Checking element existence
							highlightRow($fileRow);
						}
					}

				}
			});
		},

		_renderNewButton: function() {
			// if an upload button (legacy) already exists or no actions container exist, skip
			var $actionsContainer = this.$el.find('#controls .actions');
			if (!$actionsContainer.length || this.$el.find('.button.upload').length) {
				return;
			}
			if (!this._addButtonTemplate) {
				this._addButtonTemplate = Handlebars.compile(TEMPLATE_ADDBUTTON);
			}
			var $newButton = $(this._addButtonTemplate({
				addText: t('files', 'New'),
				iconClass: 'icon-add'
			}));

			$actionsContainer.prepend($newButton);
			$newButton.tooltip({'placement': 'bottom'});

			$newButton.click(_.bind(this._onClickNewButton, this));
			this._newButton = $newButton;
		},

		_onClickNewButton: function(event) {
			var $target = $(event.target);
			if (!$target.hasClass('.button')) {
				$target = $target.closest('.button');
			}
			this._newButton.tooltip('hide');
			event.preventDefault();
			if ($target.hasClass('disabled')) {
				return false;
			}
			if (!this._newFileMenu) {
				this._newFileMenu = new OCA.Files.NewFileMenu({
					fileList: this
				});
				$('body').append(this._newFileMenu.$el);
			}
			this._newFileMenu.showAt($target);

			return false;
		},

		/**
		 * Register a tab view to be added to all views
		 */
		registerTabView: function(tabView) {
			if (this._detailsView) {
				this._detailsView.addTabView(tabView);
			}
		},

		/**
		 * Register a detail view to be added to all views
		 */
		registerDetailView: function(detailView) {
			if (this._detailsView) {
				this._detailsView.addDetailView(detailView);
			}
		}
	};

	/**
	 * Sort comparators.
	 * @namespace OCA.Files.FileList.Comparators
	 * @private
	 */
	FileList.Comparators = {
		/**
		 * Compares two file infos by name, making directories appear
		 * first.
		 *
		 * @param {OC.Files.FileInfo} fileInfo1 file info
		 * @param {OC.Files.FileInfo} fileInfo2 file info
		 * @return {int} -1 if the first file must appear before the second one,
		 * 0 if they are identify, 1 otherwise.
		 */
		name: function(fileInfo1, fileInfo2) {
			if (fileInfo1.type === 'dir' && fileInfo2.type !== 'dir') {
				return -1;
			}
			if (fileInfo1.type !== 'dir' && fileInfo2.type === 'dir') {
				return 1;
			}
			return OC.Util.naturalSortCompare(fileInfo1.name, fileInfo2.name);
		},
		/**
		 * Compares two file infos by size.
		 *
		 * @param {OC.Files.FileInfo} fileInfo1 file info
		 * @param {OC.Files.FileInfo} fileInfo2 file info
		 * @return {int} -1 if the first file must appear before the second one,
		 * 0 if they are identify, 1 otherwise.
		 */
		size: function(fileInfo1, fileInfo2) {
			return fileInfo1.size - fileInfo2.size;
		},
		/**
		 * Compares two file infos by timestamp.
		 *
		 * @param {OC.Files.FileInfo} fileInfo1 file info
		 * @param {OC.Files.FileInfo} fileInfo2 file info
		 * @return {int} -1 if the first file must appear before the second one,
		 * 0 if they are identify, 1 otherwise.
		 */
		mtime: function(fileInfo1, fileInfo2) {
			return fileInfo1.mtime - fileInfo2.mtime;
		}
	};

	/**
	 * File info attributes.
	 *
	 * @typedef {Object} OC.Files.FileInfo
	 *
	 * @lends OC.Files.FileInfo
	 *
	 * @deprecated use OC.Files.FileInfo instead
	 *
	 */
	OCA.Files.FileInfo = OC.Files.FileInfo;

	OCA.Files.FileList = FileList;
})();

$(document).ready(function() {
	// FIXME: unused ?
	OCA.Files.FileList.useUndo = (window.onbeforeunload)?true:false;
	$(window).bind('beforeunload', function () {
		if (OCA.Files.FileList.lastAction) {
			OCA.Files.FileList.lastAction();
		}
	});
	$(window).on('unload', function () {
		$(window).trigger('beforeunload');
	});

});<|MERGE_RESOLUTION|>--- conflicted
+++ resolved
@@ -1414,15 +1414,11 @@
 		 * @param {string} [fileId] file id
 		 */
 		_setCurrentDir: function(targetDir, changeUrl, fileId) {
-<<<<<<< HEAD
 			targetDir = targetDir.replace(/\\/g, '/');
 			if (!this._isValidPath(targetDir)) {
 				targetDir = '/';
 				changeUrl = true;
 			}
-=======
-			targetDir = targetDir.replace(/\\/g, '/').replace(/\/\.\.\//g, '/');
->>>>>>> ed28885d
 			var previousDir = this.getCurrentDirectory(),
 				baseDir = OC.basename(targetDir);
 
