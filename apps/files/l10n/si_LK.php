<?php $TRANSLATIONS = array(
"No file was uploaded. Unknown error" => "ගොනුවක් උඩුගත නොවුනි. නොහැඳිනු දෝෂයක්",
"There is no error, the file uploaded with success" => "දෝෂයක් නොමැත. සාර්ථකව ගොනුව උඩුගත කෙරුණි",
"The uploaded file exceeds the MAX_FILE_SIZE directive that was specified in the HTML form" => "උඩුගත කළ ගොනුවේ විශාලත්වය HTML පෝරමයේ නියම කළ ඇති MAX_FILE_SIZE විශාලත්වයට වඩා වැඩිය",
"The uploaded file was only partially uploaded" => "උඩුගත කළ ගොනුවේ කොටසක් පමණක් උඩුගත විය",
"No file was uploaded" => "ගොනුවක් උඩුගත නොවුණි",
"Missing a temporary folder" => "තාවකාලික ෆොල්ඩරයක් අතුරුදහන්",
"Failed to write to disk" => "තැටිගත කිරීම අසාර්ථකයි",
"Files" => "ගොනු",
<<<<<<< HEAD
"Delete" => "මකන්න",
=======
"Share" => "බෙදා හදා ගන්න",
"Delete" => "මකා දමන්න",
>>>>>>> 4ab36142
"Rename" => "නැවත නම් කරන්න",
"replace" => "ප්‍රතිස්ථාපනය කරන්න",
"suggest name" => "නමක් යෝජනා කරන්න",
"cancel" => "අත් හරින්න",
"undo" => "නිෂ්ප්‍රභ කරන්න",
"1 file uploading" => "1 ගොනුවක් උඩගත කෙරේ",
"Upload cancelled." => "උඩුගත කිරීම අත් හරින්න ලදී",
"File upload is in progress. Leaving the page now will cancel the upload." => "උඩුගතකිරීමක් සිදුවේ. පිටුව හැර යාමෙන් එය නැවතෙනු ඇත",
"URL cannot be empty." => "යොමුව හිස් විය නොහැක",
"Error" => "දෝෂයක්",
"Name" => "නම",
"Size" => "ප්‍රමාණය",
"Modified" => "වෙනස් කළ",
"1 folder" => "1 ෆොල්ඩරයක්",
"1 file" => "1 ගොනුවක්",
"Upload" => "උඩුගත කරන්න",
"File handling" => "ගොනු පරිහරණය",
"Maximum upload size" => "උඩුගත කිරීමක උපරිම ප්‍රමාණය",
"max. possible: " => "හැකි උපරිමය:",
"Needed for multi-file and folder downloads." => "බහු-ගොනු හා ෆොල්ඩර බාගත කිරීමට අවශ්‍යයි",
"Enable ZIP-download" => "ZIP-බාගත කිරීම් සක්‍රිය කරන්න",
"0 is unlimited" => "0 යනු සීමාවක් නැති බවය",
"Maximum input size for ZIP files" => "ZIP ගොනු සඳහා දැමිය හැකි උපරිම විශාලතවය",
"Save" => "සුරකින්න",
"New" => "නව",
"Text file" => "පෙළ ගොනුව",
"Folder" => "ෆෝල්ඩරය",
"From link" => "යොමුවෙන්",
"Cancel upload" => "උඩුගත කිරීම අත් හරින්න",
"Nothing in here. Upload something!" => "මෙහි කිසිවක් නොමැත. යමක් උඩුගත කරන්න",
"Download" => "බාන්න",
"Unshare" => "නොබෙදු",
"Upload too large" => "උඩුගත කිරීම විශාල වැඩිය",
"The files you are trying to upload exceed the maximum size for file uploads on this server." => "ඔබ උඩුගත කිරීමට තැත් කරන ගොනු මෙම සේවාදායකයා උඩුගත කිරීමට ඉඩදී ඇති උපරිම ගොනු විශාලත්වයට වඩා වැඩිය",
"Files are being scanned, please wait." => "ගොනු පරික්ෂා කෙරේ. මඳක් රැඳී සිටින්න",
"Current scanning" => "වර්තමාන පරික්ෂාව"
);<|MERGE_RESOLUTION|>--- conflicted
+++ resolved
@@ -7,12 +7,8 @@
 "Missing a temporary folder" => "තාවකාලික ෆොල්ඩරයක් අතුරුදහන්",
 "Failed to write to disk" => "තැටිගත කිරීම අසාර්ථකයි",
 "Files" => "ගොනු",
-<<<<<<< HEAD
-"Delete" => "මකන්න",
-=======
 "Share" => "බෙදා හදා ගන්න",
 "Delete" => "මකා දමන්න",
->>>>>>> 4ab36142
 "Rename" => "නැවත නම් කරන්න",
 "replace" => "ප්‍රතිස්ථාපනය කරන්න",
 "suggest name" => "නමක් යෝජනා කරන්න",
