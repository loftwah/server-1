--- conflicted
+++ resolved
@@ -8,23 +8,14 @@
 # Efstathios Iosifidis <iosifidis@opensuse.org>, 2012.
 # Marios Bekatoros <>, 2012.
 # Petros Kyladitis <petros.kyladitis@gmail.com>, 2011-2012.
-<<<<<<< HEAD
-=======
 # Γιάννης Ανθυμίδης <yannanth@gmail.com>, 2012.
->>>>>>> d1c0f2a7
 msgid ""
 msgstr ""
 "Project-Id-Version: ownCloud\n"
 "Report-Msgid-Bugs-To: http://bugs.owncloud.org/\n"
-<<<<<<< HEAD
-"POT-Creation-Date: 2012-09-28 23:34+0200\n"
-"PO-Revision-Date: 2012-09-28 01:41+0000\n"
-"Last-Translator: Dimitris M. <monopatis@gmail.com>\n"
-=======
-"POT-Creation-Date: 2012-11-15 00:01+0100\n"
-"PO-Revision-Date: 2012-11-14 22:29+0000\n"
+"POT-Creation-Date: 2012-12-03 00:04+0100\n"
+"PO-Revision-Date: 2012-12-02 11:20+0000\n"
 "Last-Translator: Efstathios Iosifidis <diamond_gr@freemail.gr>\n"
->>>>>>> d1c0f2a7
 "Language-Team: Greek (http://www.transifex.com/projects/p/owncloud/language/el/)\n"
 "MIME-Version: 1.0\n"
 "Content-Type: text/plain; charset=UTF-8\n"
@@ -37,326 +28,166 @@
 msgstr "Δεν υπάρχει σφάλμα, το αρχείο εστάλει επιτυχώς"
 
 #: ajax/upload.php:21
-msgid "The uploaded file exceeds the upload_max_filesize directive in php.ini"
-msgstr "Το αρχείο που εστάλει υπερβαίνει την οδηγία μέγιστου επιτρεπτού μεγέθους \"upload_max_filesize\" του php.ini"
-
-#: ajax/upload.php:22
+msgid ""
+"The uploaded file exceeds the upload_max_filesize directive in php.ini: "
+msgstr "Το απεσταλμένο αρχείο ξεπερνά την οδηγία upload_max_filesize στο php.ini:"
+
+#: ajax/upload.php:23
 msgid ""
 "The uploaded file exceeds the MAX_FILE_SIZE directive that was specified in "
 "the HTML form"
 msgstr "Το αρχείο υπερβαίνει την οδηγία μέγιστου επιτρεπτού μεγέθους \"MAX_FILE_SIZE\" που έχει οριστεί στην HTML φόρμα"
 
-#: ajax/upload.php:23
+#: ajax/upload.php:25
 msgid "The uploaded file was only partially uploaded"
 msgstr "Το αρχείο εστάλει μόνο εν μέρει"
 
-#: ajax/upload.php:24
+#: ajax/upload.php:26
 msgid "No file was uploaded"
-<<<<<<< HEAD
-msgstr "Κανένα αρχείο δεν μεταφορτώθηκε"
-=======
 msgstr "Κανένα αρχείο δεν στάλθηκε"
->>>>>>> d1c0f2a7
-
-#: ajax/upload.php:25
+
+#: ajax/upload.php:27
 msgid "Missing a temporary folder"
 msgstr "Λείπει ο προσωρινός φάκελος"
 
-#: ajax/upload.php:26
+#: ajax/upload.php:28
 msgid "Failed to write to disk"
 msgstr "Αποτυχία εγγραφής στο δίσκο"
 
-#: appinfo/app.php:6
+#: appinfo/app.php:10
 msgid "Files"
 msgstr "Αρχεία"
 
-<<<<<<< HEAD
-#: js/fileactions.js:108 templates/index.php:62
+#: js/fileactions.js:117 templates/index.php:83 templates/index.php:84
 msgid "Unshare"
 msgstr "Διακοπή κοινής χρήσης"
 
-#: js/fileactions.js:110 templates/index.php:64
+#: js/fileactions.js:119 templates/index.php:89 templates/index.php:90
 msgid "Delete"
 msgstr "Διαγραφή"
 
-#: js/fileactions.js:182
+#: js/fileactions.js:181
 msgid "Rename"
 msgstr "Μετονομασία"
 
-#: js/filelist.js:190 js/filelist.js:192
-msgid "already exists"
-msgstr "υπάρχει ήδη"
-
-#: js/filelist.js:190 js/filelist.js:192
+#: js/filelist.js:201 js/filelist.js:203
+msgid "{new_name} already exists"
+msgstr "{new_name} υπάρχει ήδη"
+
+#: js/filelist.js:201 js/filelist.js:203
 msgid "replace"
 msgstr "αντικατέστησε"
 
-#: js/filelist.js:190
+#: js/filelist.js:201
 msgid "suggest name"
 msgstr "συνιστώμενο όνομα"
 
-#: js/filelist.js:190 js/filelist.js:192
+#: js/filelist.js:201 js/filelist.js:203
 msgid "cancel"
 msgstr "ακύρωση"
 
-#: js/filelist.js:239 js/filelist.js:241
-msgid "replaced"
-msgstr "αντικαταστάθηκε"
-
-#: js/filelist.js:239 js/filelist.js:241 js/filelist.js:273 js/filelist.js:275
+#: js/filelist.js:250
+msgid "replaced {new_name}"
+msgstr "{new_name} αντικαταστάθηκε"
+
+#: js/filelist.js:250 js/filelist.js:252 js/filelist.js:284 js/filelist.js:286
 msgid "undo"
 msgstr "αναίρεση"
 
-#: js/filelist.js:241
-msgid "with"
-msgstr "με"
-
-#: js/filelist.js:273
-msgid "unshared"
-msgstr "Διακόπηκε ο διαμοιρασμός"
-
-#: js/filelist.js:275
-msgid "deleted"
-msgstr "διαγράφηκε"
-
-#: js/files.js:179
+#: js/filelist.js:252
+msgid "replaced {new_name} with {old_name}"
+msgstr "αντικαταστάθηκε το {new_name} με {old_name}"
+
+#: js/filelist.js:284
+msgid "unshared {files}"
+msgstr "μη διαμοιρασμένα {files}"
+
+#: js/filelist.js:286
+msgid "deleted {files}"
+msgstr "διαγραμμένα {files}"
+
+#: js/files.js:33
+msgid ""
+"Invalid name, '\\', '/', '<', '>', ':', '\"', '|', '?' and '*' are not "
+"allowed."
+msgstr "Μη έγκυρο όνομα, '\\', '/', '<', '>', ':', '\"', '|', '?' και '*' δεν επιτρέπονται."
+
+#: js/files.js:183
 msgid "generating ZIP-file, it may take some time."
 msgstr "παραγωγή αρχείου ZIP, ίσως διαρκέσει αρκετά."
 
-#: js/files.js:208
+#: js/files.js:218
 msgid "Unable to upload your file as it is a directory or has 0 bytes"
-msgstr "Αδυναμία στην μεταφόρτωση του αρχείου σας αφού είναι φάκελος ή έχει 0 bytes"
-
-#: js/files.js:208
+msgstr "Αδυναμία στην αποστολή του αρχείου σας αφού είναι φάκελος ή έχει 0 bytes"
+
+#: js/files.js:218
 msgid "Upload Error"
-msgstr "Σφάλμα Μεταφόρτωσης"
-
-#: js/files.js:236 js/files.js:341 js/files.js:371
+msgstr "Σφάλμα Αποστολής"
+
+#: js/files.js:235
+msgid "Close"
+msgstr "Κλείσιμο"
+
+#: js/files.js:254 js/files.js:368 js/files.js:398
 msgid "Pending"
 msgstr "Εκκρεμεί"
 
-#: js/files.js:256
+#: js/files.js:274
 msgid "1 file uploading"
 msgstr "1 αρχείο ανεβαίνει"
 
-#: js/files.js:259 js/files.js:304 js/files.js:319
-msgid "files uploading"
-msgstr "αρχεία ανεβαίνουν"
-
-#: js/files.js:322 js/files.js:355
+#: js/files.js:277 js/files.js:331 js/files.js:346
+msgid "{count} files uploading"
+msgstr "{count} αρχεία ανεβαίνουν"
+
+#: js/files.js:349 js/files.js:382
 msgid "Upload cancelled."
-msgstr "Η μεταφόρτωση ακυρώθηκε."
-
-#: js/files.js:424
+msgstr "Η αποστολή ακυρώθηκε."
+
+#: js/files.js:451
 msgid ""
 "File upload is in progress. Leaving the page now will cancel the upload."
-msgstr "Η μεταφόρτωση του αρχείου βρίσκεται σε εξέλιξη.  Έξοδος από την σελίδα τώρα θα ακυρώσει την μεταφόρτωση."
-
-#: js/files.js:494
-msgid "Invalid name, '/' is not allowed."
-msgstr "Μη έγκυρο όνομα, το '/' δεν επιτρέπεται."
-
-#: js/files.js:668
-msgid "files scanned"
-msgstr "αρχεία σαρώθηκαν"
-
-#: js/files.js:676
+msgstr "Η αποστολή του αρχείου βρίσκεται σε εξέλιξη.  Έξοδος από την σελίδα τώρα θα ακυρώσει την αποστολή."
+
+#: js/files.js:523
+msgid "Invalid folder name. Usage of \"Shared\" is reserved by Owncloud"
+msgstr "Μη έγκυρο όνομα φακέλου. Η χρήση του \"Shared\" είναι δεσμευμένη από το Owncloud"
+
+#: js/files.js:704
+msgid "{count} files scanned"
+msgstr "{count} αρχεία ανιχνεύτηκαν"
+
+#: js/files.js:712
 msgid "error while scanning"
 msgstr "σφάλμα κατά την ανίχνευση"
 
-#: js/files.js:749 templates/index.php:48
+#: js/files.js:785 templates/index.php:65
 msgid "Name"
 msgstr "Όνομα"
 
-#: js/files.js:750 templates/index.php:56
+#: js/files.js:786 templates/index.php:76
 msgid "Size"
 msgstr "Μέγεθος"
 
-#: js/files.js:751 templates/index.php:58
+#: js/files.js:787 templates/index.php:78
 msgid "Modified"
 msgstr "Τροποποιήθηκε"
 
-#: js/files.js:778
-msgid "folder"
-msgstr "φάκελος"
-
-#: js/files.js:780
-msgid "folders"
-msgstr "φάκελοι"
-
-#: js/files.js:788
-msgid "file"
-msgstr "αρχείο"
-
-#: js/files.js:790
-msgid "files"
-msgstr "αρχεία"
-
-#: js/files.js:834
-msgid "seconds ago"
-msgstr "δευτερόλεπτα πριν"
-
-#: js/files.js:835
-msgid "minute ago"
-msgstr "λεπτό πριν"
-
-#: js/files.js:836
-msgid "minutes ago"
-msgstr "λεπτά πριν"
-
-#: js/files.js:839
-msgid "today"
-msgstr "σήμερα"
-
-#: js/files.js:840
-msgid "yesterday"
-msgstr "χτες"
-
-#: js/files.js:841
-msgid "days ago"
-msgstr "μέρες πριν"
-
-#: js/files.js:842
-msgid "last month"
-msgstr "τελευταίο μήνα"
-
-#: js/files.js:844
-msgid "months ago"
-msgstr "μήνες πριν"
-
-#: js/files.js:845
-msgid "last year"
-msgstr "τελευταίο χρόνο"
-
-#: js/files.js:846
-msgid "years ago"
-msgstr "χρόνια πριν"
-=======
-#: js/fileactions.js:108 templates/index.php:64
-msgid "Unshare"
-msgstr "Διακοπή κοινής χρήσης"
-
-#: js/fileactions.js:110 templates/index.php:66
-msgid "Delete"
-msgstr "Διαγραφή"
-
-#: js/fileactions.js:172
-msgid "Rename"
-msgstr "Μετονομασία"
-
-#: js/filelist.js:198 js/filelist.js:200
-msgid "{new_name} already exists"
-msgstr "{new_name} υπάρχει ήδη"
-
-#: js/filelist.js:198 js/filelist.js:200
-msgid "replace"
-msgstr "αντικατέστησε"
-
-#: js/filelist.js:198
-msgid "suggest name"
-msgstr "συνιστώμενο όνομα"
-
-#: js/filelist.js:198 js/filelist.js:200
-msgid "cancel"
-msgstr "ακύρωση"
-
-#: js/filelist.js:247
-msgid "replaced {new_name}"
-msgstr "{new_name} αντικαταστάθηκε"
-
-#: js/filelist.js:247 js/filelist.js:249 js/filelist.js:281 js/filelist.js:283
-msgid "undo"
-msgstr "αναίρεση"
-
-#: js/filelist.js:249
-msgid "replaced {new_name} with {old_name}"
-msgstr "αντικαταστάθηκε το {new_name} με {old_name}"
-
-#: js/filelist.js:281
-msgid "unshared {files}"
-msgstr "μη διαμοιρασμένα {files}"
-
-#: js/filelist.js:283
-msgid "deleted {files}"
-msgstr "διαγραμμένα {files}"
-
-#: js/files.js:171
-msgid "generating ZIP-file, it may take some time."
-msgstr "παραγωγή αρχείου ZIP, ίσως διαρκέσει αρκετά."
-
-#: js/files.js:206
-msgid "Unable to upload your file as it is a directory or has 0 bytes"
-msgstr "Αδυναμία στην αποστολή του αρχείου σας αφού είναι φάκελος ή έχει 0 bytes"
-
-#: js/files.js:206
-msgid "Upload Error"
-msgstr "Σφάλμα Αποστολής"
-
-#: js/files.js:223
-msgid "Close"
-msgstr "Κλείσιμο"
-
-#: js/files.js:237 js/files.js:342 js/files.js:372
-msgid "Pending"
-msgstr "Εκκρεμεί"
-
-#: js/files.js:257
-msgid "1 file uploading"
-msgstr "1 αρχείο ανεβαίνει"
-
-#: js/files.js:260 js/files.js:305 js/files.js:320
-msgid "{count} files uploading"
-msgstr "{count} αρχεία ανεβαίνουν"
-
-#: js/files.js:323 js/files.js:356
-msgid "Upload cancelled."
-msgstr "Η αποστολή ακυρώθηκε."
-
-#: js/files.js:425
-msgid ""
-"File upload is in progress. Leaving the page now will cancel the upload."
-msgstr "Η αποστολή του αρχείου βρίσκεται σε εξέλιξη.  Έξοδος από την σελίδα τώρα θα ακυρώσει την αποστολή."
-
-#: js/files.js:495
-msgid "Invalid name, '/' is not allowed."
-msgstr "Μη έγκυρο όνομα, το '/' δεν επιτρέπεται."
-
-#: js/files.js:676
-msgid "{count} files scanned"
-msgstr "{count} αρχεία ανιχνεύτηκαν"
-
-#: js/files.js:684
-msgid "error while scanning"
-msgstr "σφάλμα κατά την ανίχνευση"
-
-#: js/files.js:757 templates/index.php:50
-msgid "Name"
-msgstr "Όνομα"
-
-#: js/files.js:758 templates/index.php:58
-msgid "Size"
-msgstr "Μέγεθος"
-
-#: js/files.js:759 templates/index.php:60
-msgid "Modified"
-msgstr "Τροποποιήθηκε"
-
-#: js/files.js:786
+#: js/files.js:814
 msgid "1 folder"
 msgstr "1 φάκελος"
 
-#: js/files.js:788
+#: js/files.js:816
 msgid "{count} folders"
 msgstr "{count} φάκελοι"
 
-#: js/files.js:796
+#: js/files.js:824
 msgid "1 file"
 msgstr "1 αρχείο"
 
-#: js/files.js:798
+#: js/files.js:826
 msgid "{count} files"
 msgstr "{count} αρχεία"
->>>>>>> d1c0f2a7
 
 #: templates/admin.php:5
 msgid "File handling"
@@ -366,31 +197,27 @@
 msgid "Maximum upload size"
 msgstr "Μέγιστο μέγεθος αποστολής"
 
-#: templates/admin.php:7
+#: templates/admin.php:9
 msgid "max. possible: "
 msgstr "μέγιστο δυνατό:"
 
-#: templates/admin.php:9
+#: templates/admin.php:12
 msgid "Needed for multi-file and folder downloads."
 msgstr "Απαραίτητο για κατέβασμα πολλαπλών αρχείων και φακέλων"
 
-#: templates/admin.php:9
+#: templates/admin.php:14
 msgid "Enable ZIP-download"
 msgstr "Ενεργοποίηση κατεβάσματος ZIP"
 
-#: templates/admin.php:11
+#: templates/admin.php:17
 msgid "0 is unlimited"
 msgstr "0 για απεριόριστο"
 
-#: templates/admin.php:12
+#: templates/admin.php:19
 msgid "Maximum input size for ZIP files"
 msgstr "Μέγιστο μέγεθος για αρχεία ZIP"
 
-<<<<<<< HEAD
-#: templates/admin.php:14
-=======
-#: templates/admin.php:15
->>>>>>> d1c0f2a7
+#: templates/admin.php:23
 msgid "Save"
 msgstr "Αποθήκευση"
 
@@ -398,88 +225,48 @@
 msgid "New"
 msgstr "Νέο"
 
-#: templates/index.php:9
+#: templates/index.php:10
 msgid "Text file"
 msgstr "Αρχείο κειμένου"
 
-#: templates/index.php:10
+#: templates/index.php:12
 msgid "Folder"
 msgstr "Φάκελος"
 
-#: templates/index.php:11
+#: templates/index.php:14
 msgid "From link"
 msgstr "Από σύνδεσμο"
 
-<<<<<<< HEAD
-#: templates/index.php:20
-=======
-#: templates/index.php:22
->>>>>>> d1c0f2a7
+#: templates/index.php:35
 msgid "Upload"
 msgstr "Αποστολή"
 
-#: templates/index.php:29
+#: templates/index.php:43
 msgid "Cancel upload"
-<<<<<<< HEAD
-msgstr "Ακύρωση μεταφόρτωσης"
-
-#: templates/index.php:40
+msgstr "Ακύρωση αποστολής"
+
+#: templates/index.php:57
 msgid "Nothing in here. Upload something!"
 msgstr "Δεν υπάρχει τίποτα εδώ. Ανέβασε κάτι!"
 
-#: templates/index.php:50
-msgid "Share"
-msgstr "Διαμοιρασμός"
-
-#: templates/index.php:52
+#: templates/index.php:71
 msgid "Download"
 msgstr "Λήψη"
 
-#: templates/index.php:75
-msgid "Upload too large"
-msgstr "Πολύ μεγάλο αρχείο προς μεταφόρτωση"
-
-#: templates/index.php:77
-msgid ""
-"The files you are trying to upload exceed the maximum size for file uploads "
-"on this server."
-msgstr "Τα αρχεία που προσπαθείτε να μεταφορτώσετε υπερβαίνουν το μέγιστο μέγεθος μεταφόρτωσης αρχείων σε αυτόν το διακομιστή."
-
-#: templates/index.php:82
-msgid "Files are being scanned, please wait."
-msgstr "Τα αρχεία σαρώνονται, παρακαλώ περιμένετε"
-
-#: templates/index.php:85
-=======
-msgstr "Ακύρωση αποστολής"
-
-#: templates/index.php:42
-msgid "Nothing in here. Upload something!"
-msgstr "Δεν υπάρχει τίποτα εδώ. Ανέβασε κάτι!"
-
-#: templates/index.php:52
-msgid "Share"
-msgstr "Διαμοιρασμός"
-
-#: templates/index.php:54
-msgid "Download"
-msgstr "Λήψη"
-
-#: templates/index.php:77
+#: templates/index.php:103
 msgid "Upload too large"
 msgstr "Πολύ μεγάλο αρχείο προς αποστολή"
 
-#: templates/index.php:79
+#: templates/index.php:105
 msgid ""
 "The files you are trying to upload exceed the maximum size for file uploads "
 "on this server."
 msgstr "Τα αρχεία που προσπαθείτε να ανεβάσετε υπερβαίνουν το μέγιστο μέγεθος αποστολής αρχείων σε αυτόν το διακομιστή."
 
-#: templates/index.php:84
+#: templates/index.php:110
 msgid "Files are being scanned, please wait."
 msgstr "Τα αρχεία σαρώνονται, παρακαλώ περιμένετε"
 
-#: templates/index.php:87
->>>>>>> d1c0f2a7
+#: templates/index.php:113
 msgid "Current scanning"
 msgstr "Τρέχουσα αναζήτηση "