--- conflicted
+++ resolved
@@ -3,28 +3,20 @@
 # This file is distributed under the same license as the PACKAGE package.
 # 
 # Translators:
-<<<<<<< HEAD
-=======
 # axil Pι <axilleas@archlinux.gr>, 2012.
->>>>>>> d1c0f2a7
 # Dimitris M. <monopatis@gmail.com>, 2012.
 # Efstathios Iosifidis <diamond_gr@freemail.gr>, 2012.
+# Efstathios Iosifidis <iosifidis@opensuse.org>, 2012.
 # Marios Bekatoros <>, 2012.
 #   <petros.kyladitis@gmail.com>, 2011.
-# Petros Kyladitis <petros.kyladitis@gmail.com>, 2011, 2012.
+# Petros Kyladitis <petros.kyladitis@gmail.com>, 2011-2012.
 msgid ""
 msgstr ""
 "Project-Id-Version: ownCloud\n"
 "Report-Msgid-Bugs-To: http://bugs.owncloud.org/\n"
-<<<<<<< HEAD
-"POT-Creation-Date: 2012-10-16 02:04+0200\n"
-"PO-Revision-Date: 2012-10-16 00:05+0000\n"
-"Last-Translator: I Robot <thomas.mueller@tmit.eu>\n"
-=======
-"POT-Creation-Date: 2012-11-16 00:02+0100\n"
-"PO-Revision-Date: 2012-11-14 23:13+0000\n"
-"Last-Translator: I Robot <owncloud-bot@tmit.eu>\n"
->>>>>>> d1c0f2a7
+"POT-Creation-Date: 2012-11-21 00:01+0100\n"
+"PO-Revision-Date: 2012-11-19 23:56+0000\n"
+"Last-Translator: Efstathios Iosifidis <diamond_gr@freemail.gr>\n"
 "Language-Team: Greek (http://www.transifex.com/projects/p/owncloud/language/el/)\n"
 "MIME-Version: 1.0\n"
 "Content-Type: text/plain; charset=UTF-8\n"
@@ -34,153 +26,95 @@
 
 #: ajax/vcategories/add.php:26 ajax/vcategories/edit.php:25
 msgid "Category type not provided."
-msgstr ""
+msgstr "Δεν δώθηκε τύπος κατηγορίας."
 
 #: ajax/vcategories/add.php:30
 msgid "No category to add?"
-msgstr "Δεν έχετε να προστέσθέσεται μια κα"
+msgstr "Δεν έχετε κατηγορία να προσθέσετε;"
 
 #: ajax/vcategories/add.php:37
 msgid "This category already exists: "
-msgstr "Αυτή η κατηγορία υπάρχει ήδη"
-
-<<<<<<< HEAD
-#: js/js.js:238 templates/layout.user.php:49 templates/layout.user.php:50
-msgid "Settings"
-msgstr "Ρυθμίσεις"
-
-#: js/js.js:670
-msgid "January"
-msgstr "Ιανουάριος"
-
-#: js/js.js:670
-msgid "February"
-msgstr "Φεβρουάριος"
-
-#: js/js.js:670
-msgid "March"
-msgstr "Μάρτιος"
-
-#: js/js.js:670
-msgid "April"
-msgstr "Απρίλιος"
-
-#: js/js.js:670
-msgid "May"
-msgstr "Μάϊος"
-
-#: js/js.js:670
-msgid "June"
-msgstr "Ιούνιος"
-
-#: js/js.js:671
-msgid "July"
-msgstr "Ιούλιος"
-
-#: js/js.js:671
-msgid "August"
-msgstr "Αύγουστος"
-
-#: js/js.js:671
-msgid "September"
-msgstr "Σεπτέμβριος"
-
-#: js/js.js:671
-msgid "October"
-msgstr "Οκτώβριος"
-
-#: js/js.js:671
-msgid "November"
-msgstr "Νοέμβριος"
-
-#: js/js.js:671
-msgid "December"
-msgstr "Δεκέμβριος"
-
-#: js/oc-dialogs.js:123
-msgid "Choose"
-msgstr "Επιλέξτε"
-=======
+msgstr "Αυτή η κατηγορία υπάρχει ήδη:"
+
 #: ajax/vcategories/addToFavorites.php:26 ajax/vcategories/delete.php:27
 #: ajax/vcategories/favorites.php:24
 #: ajax/vcategories/removeFromFavorites.php:26
 msgid "Object type not provided."
-msgstr ""
+msgstr "Δεν δώθηκε τύπος αντικειμένου."
 
 #: ajax/vcategories/addToFavorites.php:30
 #: ajax/vcategories/removeFromFavorites.php:30
 #, php-format
 msgid "%s ID not provided."
-msgstr ""
+msgstr "Δεν δώθηκε η ID για %s."
 
 #: ajax/vcategories/addToFavorites.php:35
 #, php-format
 msgid "Error adding %s to favorites."
-msgstr ""
+msgstr "Σφάλμα προσθήκης %s στα αγαπημένα."
 
 #: ajax/vcategories/delete.php:35 js/oc-vcategories.js:136
 msgid "No categories selected for deletion."
-msgstr "Δεν επιλέχτηκαν κατηγορίες για διαγραφή"
+msgstr "Δεν επιλέχτηκαν κατηγορίες για διαγραφή."
 
 #: ajax/vcategories/removeFromFavorites.php:35
 #, php-format
 msgid "Error removing %s from favorites."
-msgstr ""
-
-#: js/js.js:243 templates/layout.user.php:59 templates/layout.user.php:60
+msgstr "Σφάλμα αφαίρεσης %s από τα αγαπημένα."
+
+#: js/js.js:259 templates/layout.user.php:60 templates/layout.user.php:61
 msgid "Settings"
 msgstr "Ρυθμίσεις"
 
-#: js/js.js:688
+#: js/js.js:704
 msgid "seconds ago"
 msgstr "δευτερόλεπτα πριν"
 
-#: js/js.js:689
+#: js/js.js:705
 msgid "1 minute ago"
 msgstr "1 λεπτό πριν"
 
-#: js/js.js:690
+#: js/js.js:706
 msgid "{minutes} minutes ago"
 msgstr "{minutes} λεπτά πριν"
 
-#: js/js.js:691
+#: js/js.js:707
 msgid "1 hour ago"
-msgstr ""
-
-#: js/js.js:692
+msgstr "1 ώρα πριν"
+
+#: js/js.js:708
 msgid "{hours} hours ago"
-msgstr ""
-
-#: js/js.js:693
+msgstr "{hours} ώρες πριν"
+
+#: js/js.js:709
 msgid "today"
 msgstr "σήμερα"
 
-#: js/js.js:694
+#: js/js.js:710
 msgid "yesterday"
 msgstr "χτες"
 
-#: js/js.js:695
+#: js/js.js:711
 msgid "{days} days ago"
 msgstr "{days} ημέρες πριν"
 
-#: js/js.js:696
+#: js/js.js:712
 msgid "last month"
 msgstr "τελευταίο μήνα"
 
-#: js/js.js:697
+#: js/js.js:713
 msgid "{months} months ago"
-msgstr ""
->>>>>>> d1c0f2a7
-
-#: js/js.js:698
+msgstr "{months} μήνες πριν"
+
+#: js/js.js:714
 msgid "months ago"
 msgstr "μήνες πριν"
 
-#: js/js.js:699
+#: js/js.js:715
 msgid "last year"
 msgstr "τελευταίο χρόνο"
 
-#: js/js.js:700
+#: js/js.js:716
 msgid "years ago"
 msgstr "χρόνια πριν"
 
@@ -190,7 +124,7 @@
 
 #: js/oc-dialogs.js:146 js/oc-dialogs.js:166
 msgid "Cancel"
-msgstr "Ακύρωση"
+msgstr "Άκυρο"
 
 #: js/oc-dialogs.js:162
 msgid "No"
@@ -204,72 +138,24 @@
 msgid "Ok"
 msgstr "Οκ"
 
-<<<<<<< HEAD
-#: js/oc-vcategories.js:68
-msgid "No categories selected for deletion."
-msgstr "Δεν επιλέχτηκαν κατηγορίες για διαγραφή"
-
-#: js/oc-vcategories.js:68 js/share.js:114 js/share.js:121 js/share.js:497
-#: js/share.js:509
-msgid "Error"
-msgstr "Σφάλμα"
-
-#: js/share.js:103
-msgid "Error while sharing"
-msgstr "Σφάλμα κατά τον διαμοιρασμό"
-
-#: js/share.js:114
-msgid "Error while unsharing"
-msgstr "Σφάλμα κατά το σταμάτημα του διαμοιρασμού"
-
-#: js/share.js:121
-msgid "Error while changing permissions"
-msgstr "Σφάλμα κατά την αλλαγή των δικαιωμάτων"
-
-#: js/share.js:130
-msgid "Shared with you and the group"
-msgstr "Διαμοιρασμένο με εσένα και την ομάδα"
-
-#: js/share.js:130
-msgid "by"
-msgstr "από"
-
-#: js/share.js:132
-msgid "Shared with you by"
-msgstr "Μοιράστηκε μαζί σας από "
-
-#: js/share.js:137
-msgid "Share with"
-msgstr "Διαμοιρασμός με"
-
-#: js/share.js:142
-msgid "Share with link"
-msgstr "Διαμοιρασμός με σύνδεσμο"
-
-#: js/share.js:143
-msgid "Password protect"
-msgstr "Προστασία κωδικού"
-
-#: js/share.js:147 templates/installation.php:42 templates/login.php:24
-=======
 #: js/oc-vcategories.js:5 js/oc-vcategories.js:85 js/oc-vcategories.js:102
 #: js/oc-vcategories.js:117 js/oc-vcategories.js:132 js/oc-vcategories.js:162
 msgid "The object type is not specified."
-msgstr ""
+msgstr "Δεν καθορίστηκε ο τύπος του αντικειμένου."
 
 #: js/oc-vcategories.js:95 js/oc-vcategories.js:125 js/oc-vcategories.js:136
-#: js/oc-vcategories.js:195 js/share.js:135 js/share.js:142 js/share.js:525
-#: js/share.js:537
+#: js/oc-vcategories.js:195 js/share.js:135 js/share.js:142 js/share.js:527
+#: js/share.js:539
 msgid "Error"
 msgstr "Σφάλμα"
 
 #: js/oc-vcategories.js:179
 msgid "The app name is not specified."
-msgstr ""
+msgstr "Δεν καθορίστηκε το όνομα της εφαρμογής."
 
 #: js/oc-vcategories.js:194
 msgid "The required file {file} is not installed!"
-msgstr ""
+msgstr "Το απαιτούμενο αρχείο {file} δεν εγκαταστάθηκε!"
 
 #: js/share.js:124
 msgid "Error while sharing"
@@ -301,85 +187,13 @@
 
 #: js/share.js:164
 msgid "Password protect"
-msgstr "Προστασία κωδικού"
+msgstr "Προστασία συνθηματικού"
 
 #: js/share.js:168 templates/installation.php:42 templates/login.php:24
->>>>>>> d1c0f2a7
 #: templates/verify.php:13
 msgid "Password"
-msgstr "Κωδικός"
-
-<<<<<<< HEAD
-#: js/share.js:152
-msgid "Set expiration date"
-msgstr "Ορισμός ημ. λήξης"
-
-#: js/share.js:153
-msgid "Expiration date"
-msgstr "Ημερομηνία λήξης"
-
-#: js/share.js:185
-msgid "Share via email:"
-msgstr "Διαμοιρασμός μέσω email:"
-
-#: js/share.js:187
-msgid "No people found"
-msgstr "Δεν βρέθηκε άνθρωπος"
-
-#: js/share.js:214
-msgid "Resharing is not allowed"
-msgstr "Ξαναμοιρασμός δεν επιτρέπεται"
-
-#: js/share.js:250
-msgid "Shared in"
-msgstr "Διαμοιράστηκε με"
-
-#: js/share.js:250
-msgid "with"
-msgstr "με"
-
-#: js/share.js:271
-msgid "Unshare"
-msgstr "Σταμάτημα μοιράσματος"
-
-#: js/share.js:283
-msgid "can edit"
-msgstr "δυνατότητα αλλαγής"
-
-#: js/share.js:285
-msgid "access control"
-msgstr "έλεγχος πρόσβασης"
-
-#: js/share.js:288
-msgid "create"
-msgstr "δημιουργία"
-
-#: js/share.js:291
-msgid "update"
-msgstr "ανανέωση"
-
-#: js/share.js:294
-msgid "delete"
-msgstr "διαγραφή"
-
-#: js/share.js:297
-msgid "share"
-msgstr "διαμοιρασμός"
-
-#: js/share.js:322 js/share.js:484
-msgid "Password protected"
-msgstr "Προστασία με κωδικό"
-
-#: js/share.js:497
-msgid "Error unsetting expiration date"
-msgstr "Σφάλμα κατά την διαγραφή της ημ. λήξης"
-
-#: js/share.js:509
-msgid "Error setting expiration date"
-msgstr "Σφάλμα κατά τον ορισμό ημ. λήξης"
-
-#: lostpassword/index.php:26
-=======
+msgstr "Συνθηματικό"
+
 #: js/share.js:173
 msgid "Set expiration date"
 msgstr "Ορισμός ημ. λήξης"
@@ -406,7 +220,7 @@
 
 #: js/share.js:292
 msgid "Unshare"
-msgstr "Σταμάτημα μοιράσματος"
+msgstr "Σταμάτημα διαμοιρασμού"
 
 #: js/share.js:304
 msgid "can edit"
@@ -422,7 +236,7 @@
 
 #: js/share.js:312
 msgid "update"
-msgstr "ανανέωση"
+msgstr "ενημέρωση"
 
 #: js/share.js:315
 msgid "delete"
@@ -432,22 +246,21 @@
 msgid "share"
 msgstr "διαμοιρασμός"
 
-#: js/share.js:343 js/share.js:512 js/share.js:514
+#: js/share.js:343 js/share.js:514 js/share.js:516
 msgid "Password protected"
-msgstr "Προστασία με κωδικό"
-
-#: js/share.js:525
+msgstr "Προστασία με συνθηματικό"
+
+#: js/share.js:527
 msgid "Error unsetting expiration date"
 msgstr "Σφάλμα κατά την διαγραφή της ημ. λήξης"
 
-#: js/share.js:537
+#: js/share.js:539
 msgid "Error setting expiration date"
 msgstr "Σφάλμα κατά τον ορισμό ημ. λήξης"
 
 #: lostpassword/controller.php:47
->>>>>>> d1c0f2a7
 msgid "ownCloud password reset"
-msgstr "Επαναφορά κωδικού ownCloud"
+msgstr "Επαναφορά συνθηματικού ownCloud"
 
 #: lostpassword/templates/email.php:2
 msgid "Use the following link to reset your password: {link}"
@@ -484,11 +297,11 @@
 
 #: lostpassword/templates/resetpassword.php:8
 msgid "New password"
-msgstr "Νέος κωδικός"
+msgstr "Νέο συνθηματικό"
 
 #: lostpassword/templates/resetpassword.php:11
 msgid "Reset password"
-msgstr "Επαναφορά κωδικού πρόσβασης"
+msgstr "Επαναφορά συνθηματικού"
 
 #: strings.php:5
 msgid "Personal"
@@ -516,11 +329,11 @@
 
 #: templates/404.php:12
 msgid "Cloud not found"
-msgstr "Δεν βρέθηκε σύννεφο"
+msgstr "Δεν βρέθηκε νέφος"
 
 #: templates/edit_categories_dialog.php:4
 msgid "Edit categories"
-msgstr "Επεξεργασία κατηγορίας"
+msgstr "Επεξεργασία κατηγοριών"
 
 #: templates/edit_categories_dialog.php:16
 msgid "Add"
@@ -534,13 +347,13 @@
 msgid ""
 "No secure random number generator is available, please enable the PHP "
 "OpenSSL extension."
-msgstr ""
+msgstr "Δεν είναι διαθέσιμο το πρόσθετο δημιουργίας τυχαίων αριθμών ασφαλείας, παρακαλώ ενεργοποιήστε το πρόσθετο της PHP, OpenSSL."
 
 #: templates/installation.php:26
 msgid ""
 "Without a secure random number generator an attacker may be able to predict "
 "password reset tokens and take over your account."
-msgstr ""
+msgstr "Χωρίς το πρόσθετο δημιουργίας τυχαίων αριθμών ασφαλείας, μπορεί να διαρρεύσει ο λογαριασμός σας από επιθέσεις στο διαδίκτυο."
 
 #: templates/installation.php:32
 msgid ""
@@ -549,11 +362,7 @@
 "strongly suggest that you configure your webserver in a way that the data "
 "directory is no longer accessible or you move the data directory outside the"
 " webserver document root."
-<<<<<<< HEAD
-msgstr ""
-=======
-msgstr "Ο κατάλογος data και τα αρχεία σας πιθανόν να είναι διαθέσιμα στο διαδίκτυο. Το αρχείο  .htaccess που παρέχει το ownCloud δεν δουλεύει. Σας προτείνουμε ανεπιφύλακτα να ρυθμίσετε το διακομιστή σας με τέτοιο τρόπο ώστε ο κατάλογος data να μην είναι πλέον προσβάσιμος ή να μετακινήσετε τον κατάλογο data έξω από τον κατάλογο του διακομιστή."
->>>>>>> d1c0f2a7
+msgstr "Ο κατάλογος data και τα αρχεία σας πιθανόν να είναι διαθέσιμα στο διαδίκτυο. Το αρχείο .htaccess που παρέχει το ownCloud δεν δουλεύει. Σας προτείνουμε ανεπιφύλακτα να ρυθμίσετε το διακομιστή σας με τέτοιο τρόπο ώστε ο κατάλογος data να μην είναι πλέον προσβάσιμος ή να μετακινήσετε τον κατάλογο data έξω από τον κατάλογο του διακομιστή."
 
 #: templates/installation.php:36
 msgid "Create an <strong>admin account</strong>"
@@ -569,7 +378,7 @@
 
 #: templates/installation.php:57
 msgid "Configure the database"
-msgstr "Διαμόρφωση της βάσης δεδομένων"
+msgstr "Ρύθμιση της βάσης δεδομένων"
 
 #: templates/installation.php:62 templates/installation.php:73
 #: templates/installation.php:83 templates/installation.php:93
@@ -582,7 +391,7 @@
 
 #: templates/installation.php:109
 msgid "Database password"
-msgstr "Κωδικός πρόσβασης βάσης δεδομένων"
+msgstr "Συνθηματικό βάσης δεδομένων"
 
 #: templates/installation.php:113
 msgid "Database name"
@@ -600,127 +409,111 @@
 msgid "Finish setup"
 msgstr "Ολοκλήρωση εγκατάστασης"
 
-<<<<<<< HEAD
-#: templates/layout.guest.php:38
+#: templates/layout.guest.php:16 templates/layout.user.php:17
+msgid "Sunday"
+msgstr "Κυριακή"
+
+#: templates/layout.guest.php:16 templates/layout.user.php:17
+msgid "Monday"
+msgstr "Δευτέρα"
+
+#: templates/layout.guest.php:16 templates/layout.user.php:17
+msgid "Tuesday"
+msgstr "Τρίτη"
+
+#: templates/layout.guest.php:16 templates/layout.user.php:17
+msgid "Wednesday"
+msgstr "Τετάρτη"
+
+#: templates/layout.guest.php:16 templates/layout.user.php:17
+msgid "Thursday"
+msgstr "Πέμπτη"
+
+#: templates/layout.guest.php:16 templates/layout.user.php:17
+msgid "Friday"
+msgstr "Παρασκευή"
+
+#: templates/layout.guest.php:16 templates/layout.user.php:17
+msgid "Saturday"
+msgstr "Σάββατο"
+
+#: templates/layout.guest.php:17 templates/layout.user.php:18
+msgid "January"
+msgstr "Ιανουάριος"
+
+#: templates/layout.guest.php:17 templates/layout.user.php:18
+msgid "February"
+msgstr "Φεβρουάριος"
+
+#: templates/layout.guest.php:17 templates/layout.user.php:18
+msgid "March"
+msgstr "Μάρτιος"
+
+#: templates/layout.guest.php:17 templates/layout.user.php:18
+msgid "April"
+msgstr "Απρίλιος"
+
+#: templates/layout.guest.php:17 templates/layout.user.php:18
+msgid "May"
+msgstr "Μάϊος"
+
+#: templates/layout.guest.php:17 templates/layout.user.php:18
+msgid "June"
+msgstr "Ιούνιος"
+
+#: templates/layout.guest.php:17 templates/layout.user.php:18
+msgid "July"
+msgstr "Ιούλιος"
+
+#: templates/layout.guest.php:17 templates/layout.user.php:18
+msgid "August"
+msgstr "Αύγουστος"
+
+#: templates/layout.guest.php:17 templates/layout.user.php:18
+msgid "September"
+msgstr "Σεπτέμβριος"
+
+#: templates/layout.guest.php:17 templates/layout.user.php:18
+msgid "October"
+msgstr "Οκτώβριος"
+
+#: templates/layout.guest.php:17 templates/layout.user.php:18
+msgid "November"
+msgstr "Νοέμβριος"
+
+#: templates/layout.guest.php:17 templates/layout.user.php:18
+msgid "December"
+msgstr "Δεκέμβριος"
+
+#: templates/layout.guest.php:42
 msgid "web services under your control"
 msgstr "Υπηρεσίες web υπό τον έλεγχό σας"
 
-#: templates/layout.user.php:34
-=======
-#: templates/layout.guest.php:15 templates/layout.user.php:16
-msgid "Sunday"
-msgstr "Κυριακή"
-
-#: templates/layout.guest.php:15 templates/layout.user.php:16
-msgid "Monday"
-msgstr "Δευτέρα"
-
-#: templates/layout.guest.php:15 templates/layout.user.php:16
-msgid "Tuesday"
-msgstr "Τρίτη"
-
-#: templates/layout.guest.php:15 templates/layout.user.php:16
-msgid "Wednesday"
-msgstr "Τετάρτη"
-
-#: templates/layout.guest.php:15 templates/layout.user.php:16
-msgid "Thursday"
-msgstr "Πέμπτη"
-
-#: templates/layout.guest.php:15 templates/layout.user.php:16
-msgid "Friday"
-msgstr "Παρασκευή"
-
-#: templates/layout.guest.php:15 templates/layout.user.php:16
-msgid "Saturday"
-msgstr "Σάββατο"
-
-#: templates/layout.guest.php:16 templates/layout.user.php:17
-msgid "January"
-msgstr "Ιανουάριος"
-
-#: templates/layout.guest.php:16 templates/layout.user.php:17
-msgid "February"
-msgstr "Φεβρουάριος"
-
-#: templates/layout.guest.php:16 templates/layout.user.php:17
-msgid "March"
-msgstr "Μάρτιος"
-
-#: templates/layout.guest.php:16 templates/layout.user.php:17
-msgid "April"
-msgstr "Απρίλιος"
-
-#: templates/layout.guest.php:16 templates/layout.user.php:17
-msgid "May"
-msgstr "Μάϊος"
-
-#: templates/layout.guest.php:16 templates/layout.user.php:17
-msgid "June"
-msgstr "Ιούνιος"
-
-#: templates/layout.guest.php:16 templates/layout.user.php:17
-msgid "July"
-msgstr "Ιούλιος"
-
-#: templates/layout.guest.php:16 templates/layout.user.php:17
-msgid "August"
-msgstr "Αύγουστος"
-
-#: templates/layout.guest.php:16 templates/layout.user.php:17
-msgid "September"
-msgstr "Σεπτέμβριος"
-
-#: templates/layout.guest.php:16 templates/layout.user.php:17
-msgid "October"
-msgstr "Οκτώβριος"
-
-#: templates/layout.guest.php:16 templates/layout.user.php:17
-msgid "November"
-msgstr "Νοέμβριος"
-
-#: templates/layout.guest.php:16 templates/layout.user.php:17
-msgid "December"
-msgstr "Δεκέμβριος"
-
-#: templates/layout.guest.php:41
-msgid "web services under your control"
-msgstr "Υπηρεσίες web υπό τον έλεγχό σας"
-
-#: templates/layout.user.php:44
->>>>>>> d1c0f2a7
+#: templates/layout.user.php:45
 msgid "Log out"
 msgstr "Αποσύνδεση"
 
 #: templates/login.php:8
 msgid "Automatic logon rejected!"
-<<<<<<< HEAD
-msgstr ""
-=======
 msgstr "Απορρίφθηκε η αυτόματη σύνδεση!"
->>>>>>> d1c0f2a7
 
 #: templates/login.php:9
 msgid ""
 "If you did not change your password recently, your account may be "
 "compromised!"
-msgstr ""
+msgstr "Εάν δεν αλλάξατε το συνθηματικό σας προσφάτως, ο λογαριασμός μπορεί να έχει διαρρεύσει!"
 
 #: templates/login.php:10
 msgid "Please change your password to secure your account again."
-<<<<<<< HEAD
-msgstr ""
-=======
-msgstr "Παρακαλώ αλλάξτε τον κωδικό σας για να ασφαλίσετε πάλι τον λογαριασμό σας."
->>>>>>> d1c0f2a7
+msgstr "Παρακαλώ αλλάξτε το συνθηματικό σας για να ασφαλίσετε πάλι τον λογαριασμό σας."
 
 #: templates/login.php:15
 msgid "Lost your password?"
-msgstr "Ξεχάσατε τον κωδικό σας;"
+msgstr "Ξεχάσατε το συνθηματικό σας;"
 
 #: templates/login.php:27
 msgid "remember"
-msgstr "να με θυμάσαι"
+msgstr "απομνημόνευση"
 
 #: templates/login.php:28
 msgid "Log in"
@@ -740,26 +533,14 @@
 
 #: templates/verify.php:5
 msgid "Security Warning!"
-<<<<<<< HEAD
-msgstr ""
-=======
 msgstr "Προειδοποίηση Ασφαλείας!"
->>>>>>> d1c0f2a7
 
 #: templates/verify.php:6
 msgid ""
 "Please verify your password. <br/>For security reasons you may be "
 "occasionally asked to enter your password again."
-<<<<<<< HEAD
-msgstr ""
+msgstr "Παρακαλώ επιβεβαιώστε το συνθηματικό σας. <br/>Για λόγους ασφαλείας μπορεί να ερωτάστε να εισάγετε ξανά το συνθηματικό σας."
 
 #: templates/verify.php:16
 msgid "Verify"
-msgstr ""
-=======
-msgstr "Παρακαλώ επιβεβαιώστε το συνθηματικό σας. <br/>Για λόγους ασφαλείας μπορεί να ερωτάστε να εισάγετε ξανά το συνθηματικό σας."
-
-#: templates/verify.php:16
-msgid "Verify"
-msgstr "Επαλήθευση"
->>>>>>> d1c0f2a7
+msgstr "Επαλήθευση"